--- conflicted
+++ resolved
@@ -4,12 +4,9 @@
 VEHICLe
 .pytest_cache
 .idea
+*.pdb
 *.mol
-<<<<<<< HEAD
-*.pdb
-=======
 *.mol2
->>>>>>> cc3dbccd
 *.z
 *.csv
 *.dat
