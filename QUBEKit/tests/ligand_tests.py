from QUBEKit.ligand import Ligand

import os
from shutil import copy
import tempfile
import unittest


class TestLigands(unittest.TestCase):

    def setUp(self):
        """
        Set up the ligand testing class, make temp folder and copy the pdb and mol2 over
        """

        self.test_folder = os.path.join(os.path.dirname(__file__), 'files')

        # Make the temp folder and move there with the required files
        with tempfile.TemporaryDirectory() as temp:
            os.chdir(temp)
            copy(os.path.join(self.test_folder, 'acetone.pdb'), 'acetone.pdb')
            self.molecule_pdb = Ligand('acetone.pdb')
            copy(os.path.join(self.test_folder, 'acetone.mol2'), 'acetone.mol2')
            self.molecule_mol2 = Ligand('acetone.mol2')

    def test_pdb_reader(self):
        # Make sure the pdb reader has been used

        # Check all atoms are found
        self.assertEqual(10, len(self.molecule_pdb.atoms))

        # Check atom names and coords are extracted for each atom in the molecule
        for atom in self.molecule_pdb.coords['input']:
            self.assertEqual(3, len(atom))

        for atom in self.molecule_pdb.atoms:
            self.assertIsNotNone(atom.atom_name)
            self.assertIsNotNone(atom.atom_index)
            self.assertIsNotNone(atom.atomic_mass)
            self.assertIsNotNone(atom.atomic_symbol)
            self.assertIsNotNone(atom.atomic_number)

    def test_mol2_reader(self):
        # Make sure the mol2 reader has been used

        # Check all atoms are found
        self.assertEqual(10, len(self.molecule_mol2.coords['input']))

        # Check atom names and coords are extracted for each atom in the molecule
        for atom in self.molecule_mol2.coords['input']:
            self.assertEqual(3, len(atom))

        for atom in self.molecule_pdb.atoms:
            self.assertIsNotNone(atom.atom_name)
            self.assertIsNotNone(atom.atom_index)
            self.assertIsNotNone(atom.atomic_mass)
            self.assertIsNotNone(atom.atomic_symbol)
            self.assertIsNotNone(atom.atomic_number)

    def test_bonds(self):

        # check we have found the bonds in the connections table
        bonds = [(0, 4), (0, 5), (0, 6), (0, 1), (1, 2), (1, 3), (3, 7), (3, 8), (3, 9)]
        self.assertEqual(bonds, list(self.molecule_pdb.topology.edges))
        self.assertEqual(bonds, list(self.molecule_mol2.topology.edges))

        # make sure every bond has a length
        self.assertEqual(len(self.molecule_pdb.bond_lengths), len(list(self.molecule_pdb.topology.edges)))
        self.assertEqual(len(self.molecule_mol2.bond_lengths), len(list(self.molecule_mol2.topology.edges)))

    def test_angles(self):

        # check that we have found all angles in the molecule
        angles = [(1, 0, 4), (1, 0, 5), (1, 0, 6), (4, 0, 5), (4, 0, 6), (5, 0, 6), (0, 1, 2), (0, 1, 3), (2, 1, 3),
                  (1, 3, 7), (1, 3, 8), (1, 3, 9), (7, 3, 8), (7, 3, 9), (8, 3, 9)]

        self.assertEqual(angles, list(self.molecule_pdb.angles))
        self.assertEqual(angles, list(self.molecule_mol2.angles))

        # make sure every angle has a value
        self.assertEqual(len(self.molecule_pdb.angles), len(self.molecule_pdb.angle_values))
        self.assertEqual(len(self.molecule_mol2.angles), len(self.molecule_mol2.angle_values))

    def test_dihedrals(self):

        # check the dihedral angles in the molecule
        dihedrals = {(0, 1): [(4, 0, 1, 2), (4, 0, 1, 3), (5, 0, 1, 2), (5, 0, 1, 3), (6, 0, 1, 2), (6, 0, 1, 3)],
                     (1, 3): [(0, 1, 3, 7), (0, 1, 3, 8), (0, 1, 3, 9), (2, 1, 3, 7), (2, 1, 3, 8), (2, 1, 3, 9)]}
        self.assertEqual(dihedrals, self.molecule_pdb.dihedrals)
        self.assertEqual(dihedrals, self.molecule_mol2.dihedrals)

        # check that every dihedral has a value measured
        self.assertEqual(12, len(self.molecule_pdb.dih_phis))
        self.assertEqual(12, len(self.molecule_mol2.dih_phis))

        # check the improper dihedrals found
        impropers = [(1, 0, 2, 3)]
        self.assertEqual(impropers, self.molecule_pdb.improper_torsions)
        self.assertEqual(impropers, self.molecule_mol2.improper_torsions)

        # check the rotatable torsions found this ensures that the methyl groups are removed from the
        # torsion list and symmetry is working
        rot = None
        self.assertEqual(rot, self.molecule_pdb.rotatable)
        self.assertEqual(rot, self.molecule_mol2.rotatable)

<<<<<<< HEAD
    def test_smiles(self):

        # create a new molecule from a smiles string
        molecule_smiles = Ligand('CCC', 'ehtane')

        # check the internal structures
        angles = {(1, 0, 3): 113.51815048217622, (1, 0, 4): 108.585923222101, (1, 0, 5): 106.72547221240829,
                  (3, 0, 4): 108.67471750338844, (3, 0, 5): 109.86966536530876, (4, 0, 5): 109.3960638804494,
                  (0, 1, 2): 112.47821537702777, (0, 1, 6): 106.25702918976113, (0, 1, 7): 113.72590402122567,
                  (2, 1, 6): 106.3390387838715, (2, 1, 7): 111.69729882714941, (6, 1, 7): 105.65819247884409,
                  (1, 2, 8): 108.59874810898711, (1, 2, 9): 112.19545440609062, (1, 2, 10): 111.67294842834627,
                  (8, 2, 9): 111.33448705926884, (8, 2, 10): 107.47750840394838, (9, 2, 10): 105.46240504563437}

        self.assertEqual(angles, molecule_smiles.angle_values)


=======
>>>>>>> cc3dbccd

if __name__ == '__main__':

    unittest.main()<|MERGE_RESOLUTION|>--- conflicted
+++ resolved
@@ -104,7 +104,6 @@
         self.assertEqual(rot, self.molecule_pdb.rotatable)
         self.assertEqual(rot, self.molecule_mol2.rotatable)
 
-<<<<<<< HEAD
     def test_smiles(self):
 
         # create a new molecule from a smiles string
@@ -121,9 +120,6 @@
         self.assertEqual(angles, molecule_smiles.angle_values)
 
 
-=======
->>>>>>> cc3dbccd
-
 if __name__ == '__main__':
 
     unittest.main()