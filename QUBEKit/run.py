#!/usr/bin/env python


from QUBEKit import smiles
from QUBEKit.modseminario import ModSeminario
from QUBEKit.lennard_jones import LennardJones
from QUBEKit.engines import PSI4, Chargemol, Gaussian
from QUBEKit.ligand import Ligand
from QUBEKit.dihedrals import TorsionScan
from QUBEKit.parametrisation import OpenFF, AnteChamber
from QUBEKit.helpers import config_loader, get_mol_data_from_csv, generate_config_csv

from sys import argv as cmdline
from os import mkdir, chdir, listdir, path, rename


class Main:
    """Interprets commands from the terminal.
    Stores defaults or executes relevant functions.
    Will also create log and working directory where needed.
    """

    def __init__(self):

        # Configs:
        self.defaults_dict = get_mol_data_from_csv()['default']
        self.qm, self.fitting, self.descriptions = config_loader(self.defaults_dict['config'])

        self.file, self.commands = self.parse_commands()
        self.create_log()
        self.execute()

    def parse_commands(self):
        """Parses commands from the terminal.
        Will either just return the commands to be used by execute();
        Update the configs with the commands given;
        Recursively perform bulk analysis for smiles or pdbs.
        """

        # Check for config changes or csv generation first.
        # Multiple configs can be changed at once
        self.commands = cmdline[1:]
        print('These are the commands you gave:', self.commands)

        for count, cmd in enumerate(self.commands):

            # Change defaults for each analysis.
            if cmd == '-csv':
                csv_name = self.commands[count + 1]
                generate_config_csv(csv_name)
                # Move file to config folder.
                rename(csv_name, f'configs/{csv_name}')
                exit()

            if cmd == '-c':
                self.defaults_dict['charge'] = int(self.commands[count + 1])

            if cmd == '-m':
                self.defaults_dict['multiplicity'] = int(self.commands[count + 1])

            if cmd == '-ddec':
                self.qm['ddec version'] = int(self.commands[count + 1])

            if any(s in cmd for s in ('geo', 'geometric')):
                self.qm['geometric'] = False if self.commands[count + 1] == 'false' else True

            if cmd == 'psi4':
                self.qm['bonds engine'] = 'psi4'

            if cmd == 'g09':
                self.qm['bonds engine'] = 'g09'

            if any(s in cmd for s in ('cmol', 'chargemol')):
                self.qm['charges engine'] = 'chargemol'

            if cmd == 'onetep':
                self.qm['charges engine'] = 'onetep'

            if cmd == '-log':
                self.descriptions['log'] = str(self.commands[count + 1])

            if cmd == '-config':
                self.defaults_dict['config'] = str(self.commands[count + 1])

            if cmd == '-solvent':
                self.qm['solvent'] = False if self.commands[count + 1] == 'false' else True

            if cmd == '-param':
                self.fitting['parameter engine'] = str(self.commands[count + 1])

        print('These are the current defaults:', self.defaults_dict, '\nPlease note, some values may not be used.')

        # Then check what kind of analysis is being done.
        for count, cmd in enumerate(self.commands):

            # Controls high throughput.
            # Basically just runs the same functions but forces certain defaults.
            # '-bulk pdb example.csv' searches for local pdbs, runs analysis for each, defaults are from the csv file.
            # '-bulk smile example.csv' will run analysis for all smile strings in the example.csv file.
            if cmd == '-bulk':

                csv_file = self.commands[count + 2]

                if self.commands[count + 1] == 'smile':

                    smile_data = get_mol_data_from_csv(csv_file)

                    # Run full analysis for each smile string in the .csv file
                    names = list(smile_data.keys())[1:]
                    for name in names:

                        smile_string = smile_data[name]['smile string']
                        print(f'Currently analysing: {name}')
                        self.file = smiles.smiles_to_pdb(smile_string, name)
                        self.defaults_dict = get_mol_data_from_csv(csv_file)[name]
                        self.create_log()
                        self.execute()
                        # For some bizarre (and infuriating) reason, sub_call('cd ../', shell=True) doesn't work
                        chdir('../../QUBEKit')
                    exit()

                elif self.commands[count + 1] == 'pdb':

                    # Find all pdb files in current directory.
                    files = [file for file in listdir('.') if path.isfile(file)]
                    pdbs = [file for file in files if file.endswith('.pdb')]

                    # Run full analysis for each pdb provided. Pdb names are used as the keys for the csv reader.
                    for pdb in pdbs:
                        print(f'Currently analysing: {pdb[:-4]}')
                        self.file = pdb
                        self.defaults_dict = get_mol_data_from_csv(csv_file)[pdb[:-4]]
                        self.create_log()
                        self.execute()
                        chdir('../../QUBEKit')
                    exit()

                else:
                    raise Exception('Bulk commands only supported for pdb files or csv file containing smiles strings. '
                                    'Please specify the type of bulk analysis you are doing, '
                                    'and include the name of the csv file defaults are extracted from.')

            else:
                # Check if a smiles string is given. If it is, generate the pdb and optimise it.
                if any(s in cmd for s in ('-sm', '-smiles')):

                    # Generate pdb from smiles string.
                    self.file = smiles.smiles_to_pdb(self.commands[count + 1])
                    return self.file, self.commands

                # If a pdb is given instead, use that.
                elif 'pdb' in cmd:

                    self.file = cmd
                    return self.file, self.commands

                # If neither a smiles string nor a pdb is given, raise exception.
                else:
                    raise Exception('''Missing valid file type or smiles command.
                        Please use pdb files and be sure to give the extension when typing the file name into the terminal.
                        Alternatively, use the smiles command (-sm) to generate a molecule.''')

    def create_log(self):
        """Creates the working directory for the job as well as the log file.
        This log file is then extended every time the timer_logger decorator is called.
        """

        # Make working directory with correct name and move into it.
        from datetime import datetime

        date = datetime.now().strftime('%Y_%m_%d')

        # Define name of working directory.
        # This is formatted as 'QUBEKit_molecule name_yy_mm_dd_log_string'.
        log_string = f'QUBEKit_{self.file[:-4]}_{date}_{self.descriptions["log"]}'
        mkdir(log_string)

        # Copy active pdb into new directory.
        rename(self.file, f'{log_string}/{self.file}')
        # Move into new working directory.
        chdir(log_string)

        # Create log file.
        # This is formatted as 'QUBEKit_log_molecule name_yy_mm_dd_log_string'.
        with open(f'QUBEKit_log_{self.file[:-4]}_{date}_{self.descriptions["log"]}', 'w+') as log_file:

            log_file.write(f'Beginning log file: {datetime.now()}\n\n')
            log_file.write(f'The commands given were: {self.commands}\n\n')
            log_file.write('The defaults used are:\n')

            # Writes the config dictionaries to the log file.
            dicts_to_print = [self.defaults_dict, self.qm, self.fitting, self.descriptions]
            for dic in dicts_to_print:
                for key, var in dic.items():
                    log_file.write(f'{key}: {var}\n')
                log_file.write('\n')

            log_file.write('\n')

        print(f'If QUBEKit ever breaks or you would just like to view timings and other info, check the log file: \n'
              f'QUBEKit_log_{self.file[:-4]}_{date}_{self.descriptions["log"]}\n'
              'Our documentation (README.md) also contains help on handling the various commands for QUBEKit')

        return

    def execute(self):
        """Calls all the relevant classes and methods for the full QM calculation in the correct order.
        # TODO Add proper entry and exit points to allow more customised analysis.
        """

        # Initialise file with pdb params from smiles string input or pdb input.
        mol = Ligand(self.file)

        # Having been provided a smiles string or pdb, perform a preliminary optimisation.

        # Optimise the molecule from the pdb.
        mol.filename, mol.descriptors = smiles.smiles_mm_optimise(mol.filename)

        # Initialise the molecule's pdb with its optimised form.
        mol.read_pdb(MM=True)

        # Parametrisation options:
        if self.fitting['parameter engine'] == 'openff':
            OpenFF(mol)

        elif self.fitting['parameter engine'] == 'antechamber':
            AnteChamber(mol)

        # TODO Add others
        elif self.fitting['parameter engine'] == '':
            pass

        else:
            raise Exception('Invalid parametrisation engine, please select from openff, antechamber or XXXXXXX')

        if self.qm['bonds engine'] == 'psi4':
            # Initialise for PSI4
            qm_engine = PSI4(mol, self.defaults_dict)

        else:
            # qm_engine = OTHER
            # TODO Add one
            raise Exception('No other bonds engine currently implemented.')

        if self.qm['geometric']:

            # Calc geometric-related gradient and geometry
            qm_engine.geo_gradient(MM=True)
            mol.read_xyz_geo()

        else:
            qm_engine.generate_input(MM=True, optimize=True)
            qm_engine.optimised_structure()

        # Write input file for PSI4
        qm_engine.generate_input(QM=True, hessian=True)

        # Calc bond lengths from molecule topology
        mol.get_bond_lengths(QM=True)

        # Extract Hessian
        mol = qm_engine.hessian()

        # Modified Seminario for bonds and angles
<<<<<<< HEAD
        modseminario.modified_seminario_method(QMEngine.qm['vib_scaling'], mol)
        mol = QMEngine.all_modes()

        # Prepare for density calc
        G09 = Gaussian(mol, self.defaults_dict)
        G09.generate_input(QM=True, density=True)

        # Perform DDEC calc
        CMol = Chargemol(mol, self.defaults_dict)
        CMol.generate_input()

        # Calculate Lennard-Jones parameters
        LJ = LennardJones(mol, self.defaults_dict['ddec version'])
        mol = LJ.amend_sig_eps()

        # Perform torsion scan
        Scan = TorsionScan(mol, QMEngine)
        Scan.start_scan()

        print(mol)
=======
        mod_sem = ModSeminario(mol, self.defaults_dict)
        mod_sem.modified_seminario_method()
        mol = qm_engine.all_modes()

        # # Prepare for density calc
        # g09 = Gaussian(mol, self.defaults_dict)
        # g09.generate_input(QM=True, density=True)
        #
        # # Perform DDEC calc
        # c_mol = Chargemol(mol, self.defaults_dict)
        # c_mol.generate_input()
        #
        # # Calculate Lennard-Jones parameters
        # lj = LennardJones(mol, self.defaults_dict)
        # mol = lj.amend_sig_eps()
        #
        # # Perform torsion scan
        # scan = TorsionScan(mol, qm_engine, 'OpenMM')
        # sub_call(f'{scan.cmd}', shell=True)
        # scan.start_scan()
        #
        # print(mol)
>>>>>>> 607f53f2

        return


if __name__ == '__main__':

    Main()<|MERGE_RESOLUTION|>--- conflicted
+++ resolved
@@ -262,28 +262,7 @@
         mol = qm_engine.hessian()
 
         # Modified Seminario for bonds and angles
-<<<<<<< HEAD
-        modseminario.modified_seminario_method(QMEngine.qm['vib_scaling'], mol)
-        mol = QMEngine.all_modes()
-
-        # Prepare for density calc
-        G09 = Gaussian(mol, self.defaults_dict)
-        G09.generate_input(QM=True, density=True)
-
-        # Perform DDEC calc
-        CMol = Chargemol(mol, self.defaults_dict)
-        CMol.generate_input()
-
-        # Calculate Lennard-Jones parameters
-        LJ = LennardJones(mol, self.defaults_dict['ddec version'])
-        mol = LJ.amend_sig_eps()
-
-        # Perform torsion scan
-        Scan = TorsionScan(mol, QMEngine)
-        Scan.start_scan()
-
-        print(mol)
-=======
+
         mod_sem = ModSeminario(mol, self.defaults_dict)
         mod_sem.modified_seminario_method()
         mol = qm_engine.all_modes()
@@ -306,7 +285,6 @@
         # scan.start_scan()
         #
         # print(mol)
->>>>>>> 607f53f2
 
         return
 
