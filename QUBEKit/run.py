--- conflicted
+++ resolved
@@ -210,14 +210,9 @@
 
         # Having been provided a smiles string or pdb, perform a preliminary optimisation.
 
-<<<<<<< HEAD
         # Optimise the molecule from the pdb.
         mol.filename, mol.descriptors = smiles.smiles_mm_optimise(mol.filename)
-=======
-        # Optimise the molecule from the pdb using rdkit.
-        mol.filename = smiles.smiles_mm_optimise(mol.filename)
-
->>>>>>> 2c459585
+
         # Initialise the molecule's pdb with its optimised form.
         mol.read_pdb(MM=True)
 
