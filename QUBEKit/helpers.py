#!/usr/bin/env python3

from collections import OrderedDict
from configparser import ConfigParser
from contextlib import contextmanager
import csv
import math
import os
from pathlib import Path
import pickle

import numpy as np


class Configure:
    """
    Class to help load, read and write ini style configuration files returns dictionaries of the config
    settings as strings, all numbers must then be cast before use.
    """

    # TODO Remove / merge the separate sections qm, fitting, descriptions?

    home = Path.home()
    config_folder = f'{home}/QUBEKit_configs/'
    master_file = 'master_config.ini'

    qm = {
        'theory': 'wB97XD',              # Theory to use in freq and dihedral scans recommended e.g. wB97XD or B3LYP
        'basis': '6-311++G(d,p)',       # Basis set
        'vib_scaling': '0.957',         # Associated scaling to the theory
        'threads': '2',                 # Number of processors used in Gaussian09; affects the bonds and dihedral scans
        'memory': '2',                  # Amount of memory (in GB); specified in the Gaussian09 scripts
        'convergence': 'GAU_TIGHT',     # Criterion used during optimisations; works using PSI4, GeomeTRIC and G09
        'iterations': '350',            # Max number of optimisation iterations
        'bonds_engine': 'psi4',         # Engine used for bonds calculations
        'density_engine': 'onetep',     # Engine used to calculate the electron density
        'charges_engine': 'onetep',  # Engine used for charge partitioning
        'ddec_version': '6',            # DDEC version used by Chargemol, 6 recommended but 3 is also available
        'geometric': 'True',            # Use GeomeTRIC for optimised structure (if False, will just use PSI4)
        'solvent': 'True',              # Use a solvent in the PSI4/Gaussian09 input
    }

    fitting = {
        'dih_start': '-165',            # Starting angle of dihedral scan
        'increment': '15',              # Angle increase increment
        'dih_end': '180',               # The last dihedral angle in the scan
        't_weight': 'infinity',         # Weighting temperature that can be changed to better fit complicated surfaces
        'opt_method': 'BFGS',           # The type of SciPy optimiser to use
        'refinement_method': 'SP',      # The type of QUBE refinement that should be done SP: single point energies
        'tor_limit': '20',              # Torsion Vn limit to speed up fitting
        'div_index': '0',               # Fitting starting index in the division array
        'parameter_engine': 'xml',   # Method used for initial parametrisation
        'l_pen': '0.0',                 # The regularisation penalty
    }

    descriptions = {
        'chargemol': '/home/<QUBEKit_user>/chargemol_09_26_2017',  # Location of the chargemol program directory
        'log': '999',                   # Default string for the working directories and logs
    }

    help = {
        'theory': ';Theory to use in freq and dihedral scans recommended wB97XD or B3LYP, for example',
        'basis': ';Basis set',
        'vib_scaling': ';Associated scaling to the theory',
        'threads': ';Number of processors used in g09; affects the bonds and dihedral scans',
        'memory': ';Amount of memory (in GB); specified in the g09 and PSI4 scripts',
        'convergence': ';Criterion used during optimisations; works using psi4 and geometric',
        'iterations': ';Max number of optimisation iterations',
        'bonds_engine': ';Engine used for bonds calculations',
        'density_engine': ';Engine used to calculate the electron density',
        'charges_engine': ';Engine used for charge partitioning',
        'ddec_version': ';DDEC version used by Chargemol, 6 recommended but 3 is also available',
        'geometric': ';Use geometric for optimised structure (if False, will just use PSI4)',
        'solvent': ';Use a solvent in the psi4/gaussian09 input',
        'dih_start': ';Starting angle of dihedral scan',
        'increment': ';Angle increase increment',
        'dih_end': ';The last dihedral angle in the scan',
        't_weight': ';Weighting temperature that can be changed to better fit complicated surfaces',
        'l_pen': ';The regularisation penalty',
        'opt_method': ';The type of SciPy optimiser to use',
        'refinement_method': ';The type of QUBE refinement that should be done SP: single point energies',
        'tor_limit': ';Torsion Vn limit to speed up fitting',
        'div_index': ';Fitting starting index in the division array',
        'parameter_engine': ';Method used for initial parametrisation',
        'chargemol': ';Location of the Chargemol program directory (do not end with a "/")',
        'log': ';Default string for the names of the working directories'
    }

    # TODO Why is this static? Shouldn't we just use self.qm, self.fitting etc
    #  instead of Configure.qm, Configure.fitting?

    @staticmethod
    def load_config(config_file='default_config'):
        """This method loads and returns the selected config file."""

        if config_file == 'default_config':

            # Check if the user has made a new master file to use
            if Configure.check_master():
                qm, fitting, descriptions = Configure.ini_parser(f'{Configure.config_folder + Configure.master_file}')

            else:
                # If there is no master then assign the default config
                qm, fitting, descriptions = Configure.qm, Configure.fitting, Configure.descriptions

        else:
            # Load in the ini file given
            if os.path.exists(config_file):
                qm, fitting, descriptions = Configure.ini_parser(config_file)

            else:
                qm, fitting, descriptions = Configure.ini_parser(Configure.config_folder + config_file)

        # Now cast the numbers
        clean_ints = ['threads', 'memory', 'iterations', 'ddec_version', 'dih_start',
                      'increment', 'dih_end', 'tor_limit', 'div_index']

        for key in clean_ints:

            if key in qm:
                qm[key] = int(qm[key])

            elif key in fitting:
                fitting[key] = int(fitting[key])

        # Now cast the one float the scaling
        qm['vib_scaling'] = float(qm['vib_scaling'])

        # TODO Properly handle all command line / config arguments (not just geometric)

        # Now cast the bools
        # TODO Storing this boolean might be a bit risky; may be better to just store a string until
        #  config parsing begins in run.py
        qm['geometric'] = True if qm['geometric'].lower() == 'true' else False
        qm['solvent'] = True if qm['solvent'].lower() == 'true' else False

        # Now handle the weight temp
        if fitting['t_weight'] != 'infinity':
            fitting['t_weight'] = float(fitting['t_weight'])

        # Now cast the regularisation penalty to float
        fitting['l_pen'] = float(fitting['l_pen'])

        # return qm, fitting, descriptions
        # TODO Fix this monstrosity; shouldn't need to cast to dict() but something must be broken
        return {**dict(qm), **dict(fitting), **dict(descriptions)}

    @staticmethod
    def ini_parser(ini):
        """Parse an ini type config file and return the arguments as dictionaries."""

        config = ConfigParser(allow_no_value=True)
        config.read(ini)
        qm = config.__dict__['_sections']['QM']
        fitting = config.__dict__['_sections']['FITTING']
        descriptions = config.__dict__['_sections']['DESCRIPTIONS']

        return qm, fitting, descriptions

    @staticmethod
    def show_ini():
        """Show all of the ini file options in the config folder."""

        inis = os.listdir(Configure.config_folder)

        return inis

    @staticmethod
    def check_master():
        """Check if there is a new master ini file in the configs folder."""

        return True if os.path.exists(Configure.config_folder + Configure.master_file) else False

    @staticmethod
    def ini_writer(ini):
        """Make a new configuration file in the config folder using the current master as a template."""

        # make sure the ini file has an ini ending
        if not ini.endswith('.ini'):
            ini += '.ini'

        # Check the current master template
        if Configure.check_master():
            # If master then load
            qm, fitting, descriptions = Configure.ini_parser(Configure.config_folder + Configure.master_file)

        else:
            # If default is the config file then assign the defaults
            qm, fitting, descriptions = Configure.qm, Configure.fitting, Configure.descriptions

        # Set config parser to allow for comments
        config = ConfigParser(allow_no_value=True)
        config.add_section('QM')

        for key, val in qm.items():
            config.set('QM', Configure.help[key])
            config.set('QM', key, val)

        config.add_section('FITTING')

        for key, val in fitting.items():
            config.set('FITTING', Configure.help[key])
            config.set('FITTING', key, val)

        config.add_section('DESCRIPTIONS')

        for key, val in descriptions.items():
            config.set('DESCRIPTIONS', Configure.help[key])
            config.set('DESCRIPTIONS', key, val)

        with open(f'{Configure.config_folder + ini}', 'w+') as out:
            config.write(out)

    @staticmethod
    def ini_edit(ini_file):
        """Open the ini file for editing in the command line using whatever program the user wants."""

        # Make sure the ini file has an ini ending
        if not ini_file.endswith('.ini'):
            ini_file += '.ini'

        os.system(f'emacs -nw {Configure.config_folder + ini_file}')


def mol_data_from_csv(csv_name):
    """
    Scan the csv file to find the row with the desired molecule data.
    Returns a dictionary of dictionaries in the form:
    {'methane': {'charge': 0, 'multiplicity': 1, ...}, 'ethane': {'charge': 0, ...}, ...}
    """

    with open(csv_name, 'r') as csv_file:

        mol_confs = csv.DictReader(csv_file)

        rows = []
        for row in mol_confs:

            # Converts to ordinary dict rather than ordered.
            row = dict(row)
            # If there is no config given assume its the default
            row['charge'] = int(float(row['charge'])) if row['charge'] else 0
            row['multiplicity'] = int(float(row['multiplicity'])) if row['multiplicity'] else 1
            row['config'] = row['config'] if row['config'] else 'default_config'
            row['smiles'] = row['smiles'] if row['smiles'] else None
            row['torsion_order'] = row['torsion_order'] if row['torsion_order'] else None
            row['restart'] = row['restart'] if row['restart'] else None
            row['end'] = row['end'] if row['end'] else 'finalise'
            rows.append(row)

    # Creates the nested dictionaries with the names as the keys
    final = {row['name']: row for row in rows}

    # Removes the names from the sub-dictionaries:
    # e.g. {'methane': {'name': 'methane', 'charge': 0, ...}, ...}
    # ---> {'methane': {'charge': 0, ...}, ...}
    for val in final.values():
        del val['name']

    return final


def generate_bulk_csv(csv_name, max_execs=None):
    """
    Generates a csv with name "csv_name" with minimal information inside.
    Contains only headers and a row of defaults and populates all of the named files where available.
    max_execs determines the max number of executions per csv file.
    For example, 10 pdb files with a value of max_execs=6 will generate two csv files,
    one containing 6 of those files, the other with the remaining 4.
    """

    if csv_name[-4:] != '.csv':
        raise TypeError('Invalid or unspecified file type. File must be .csv')

    # Find any local pdb files to write sample configs
    files = []
    for file in os.listdir("."):
        if file.endswith('.pdb'):
            files.append(file[:-4])

    # If max number of pdbs per file is unspecified, just put them all in one file.
    if max_execs is None:
        with open(csv_name, 'w') as csv_file:

            file_writer = csv.writer(csv_file, delimiter=',', quotechar='|', quoting=csv.QUOTE_MINIMAL)
            file_writer.writerow(['name', 'charge', 'multiplicity', 'config', 'smiles', 'torsion_order', 'restart', 'end'])
            for file in files:
                file_writer.writerow([file, 0, 1, '', '', '', '', ''])
        print(f'{csv_name} generated.', flush=True)

    try:
        max_execs = int(max_execs)
    except ValueError:
        raise ValueError('Number of executions per bulk csv must be an int greater than 1.')

    # If max number of pdbs per file is specified, spread them across several csv files.
    num_csvs = math.ceil(len(files) / max_execs)

    for csv_count in range(num_csvs):
        with open(f'{csv_name[:-4]}_{str(csv_count).zfill(2)}.csv', 'w') as csv_file:
            file_writer = csv.writer(csv_file, delimiter=',', quotechar='|', quoting=csv.QUOTE_MINIMAL)
            file_writer.writerow(['name', 'charge', 'multiplicity', 'config', 'smiles', 'torsion_order', 'restart', 'end'])

            for file in files[csv_count * max_execs: (csv_count + 1) * max_execs]:
                file_writer.writerow([file, 0, 1, '', '', '', '', ''])

        print(f'{csv_name[:-4]}_{str(csv_count).zfill(2)}.csv generated.', flush=True)


def append_to_log(message, msg_type='major'):
    """
    Appends a message to the log file in a specific format.
    Used for significant stages in the program such as when a stage has finished.
    """

    # Starting in the current directory walk back looking for the log file
    # Stop at the first file found this should be our file
    search_dir = os.getcwd()
    while True:
        if 'QUBEKit_log.txt' in os.listdir(search_dir):
            log_file = os.path.abspath(os.path.join(search_dir, 'QUBEKit_log.txt'))
            break

        # Else we have to split the search path
        else:
            search_dir = os.path.split(search_dir)[0]

    # Check if the message is a blank string to avoid adding blank lines and unnecessary separators
    if message:
        with open(log_file, 'a+') as file:
            if msg_type == 'major':
                file.write(f'~~~~~~~~{message.upper()}~~~~~~~~')
            elif msg_type == 'warning':
                file.write(f'########{message.upper()}########')
            elif msg_type == 'minor':
                file.write(f'~~~~~~~~{message}~~~~~~~~')
            else:
                raise KeyError('Invalid message type; use major, warning or minor.')

            file.write(f'\n\n{"-" * 50}\n\n')


def get_overage(molecule):
    """Bodge."""

    overage_dict = {'methane': 12.0, 'ethane': 16.0, 'acetone': 20.0, 'benzene': 24.0, 'methanol': 17.0}
    return overage_dict[molecule]


def pretty_progress():
    """
    Neatly displays the state of all QUBEKit running directories in the terminal.
    Uses the log files to automatically generate a matrix which is then printed to screen in full colour 4k.
    """

    # Find the path of all files starting with QUBEKit_log and add their full path to log_files list
    log_files = []
    for root, dirs, files in os.walk('.', topdown=True):
        for file in files:
            if 'QUBEKit_log.txt' in file:
                log_files.append(os.path.abspath(f'{root}/{file}'))

    if not log_files:
        print('No QUBEKit directories with log files found. Perhaps you need to move to the parent directory.')
        return

    # Open all log files sequentially
    info = OrderedDict()
    for file in log_files:
        with open(file, 'r') as log_file:
            for line in log_file:
                if 'Analysing:' in line:
                    name = line.split()[1]
                    break
            else:
                # If the molecule name isn't found, there's something wrong with the log file
                # To avoid errors, just skip over that file and tell the user.
<<<<<<< HEAD
                print(f'Cannot locate molecule in {file}\nIs it a valid QUBEKit-made log file?\n')
                continue
=======
                print(f'Cannot locate molecule name in {file}\nIs it a valid, QUBEKit-made log file?\n')
>>>>>>> 424c6953

        # Create ordered dictionary based on the log file info
        info[name] = populate_progress_dict(file)

    # Uses exit codes to set terminal font colours.
    # \033[ is the exit code. 1;32m are the style (bold); colour (green) m reenters the code block.
    # The second exit code resets the style back to default.

    # Need to add an end tag or terminal colours will persist
    end = '\033[0m'

    # Bold colours
<<<<<<< HEAD
    colours = {
        'red': '\033[1;31m',
        'green': '\033[1;32m',
        'orange': '\033[1;33m',
        'blue': '\033[1;34m',
        'purple': '\033[1;35m'
    }
=======
    colours = {'red': '\033[1;31m',
               'green': '\033[1;32m',
               'orange': '\033[1;33m',
               'blue': '\033[1;34m'}
>>>>>>> 424c6953

    print('Displaying progress of all analyses in current directory.')
    print(f'Progress key: {colours["green"]}\u2713{end} = Done;', end=' ')
    print(f'{colours["blue"]}S{end} = Skipped;', end=' ')
    print(f'{colours["red"]}E{end} = Error;', end=' ')
    print(f'{colours["orange"]}R{end} = Running;', end=' ')
    print(f'{colours["purple"]}~{end} = Queued')

    header_string = '{:15}' + '{:>10}' * 10
    print(header_string.format(
        'Name', 'Param', 'MM Opt', 'QM Opt', 'Hessian', 'Mod-Sem', 'Density', 'Charges', 'L-J', 'Tor Scan', 'Tor Opt'))

    # Sort the info alphabetically
    info = OrderedDict(sorted(info.items(), key=lambda tup: tup[0]))

    # Outer dict contains the names of the molecules.
    for key_out, var_out in info.items():
        print(f'{key_out[:13]:15}', end=' ')

        # Inner dict contains the individual molecules' data.
        for var_in in var_out.values():

            if var_in == u'\u2713':
                print(f'{colours["green"]}{var_in:>9}{end}', end=' ')

            elif var_in == 'S':
                print(f'{colours["blue"]}{var_in:>9}{end}', end=' ')

            elif var_in == 'E':
                print(f'{colours["red"]}{var_in:>9}{end}', end=' ')

            elif var_in == 'R':
                print(f'{colours["orange"]}{var_in:>9}{end}', end=' ')

            elif var_in == '~':
                print(f'{colours["purple"]}{var_in:>9}{end}', end=' ')

        print('')


def populate_progress_dict(file_name):
    """
    With a log file open:
        Search for a keyword marking the completion or skipping of a stage;
        If that's not found, look for error messages,
        Otherwise, just return that the stage hasn't finished yet.
    Key:
        tick mark: Done; S: Skipped; E: Error; ~ (tilde): Not done yet, no error found.
    """

    # Indicators in the log file which show a stage has completed
    search_terms = ['PARAMETRISATION', 'MM_OPT', 'QM_OPT', 'HESSIAN', 'MOD_SEM', 'DENSITY', 'CHARGE', 'LENNARD',
                    'TORSION_S', 'TORSION_O']

    progress = OrderedDict((k, '~') for k in search_terms)

    restart_log = False

    with open(file_name, 'r') as file:
        for line in file:

            # Reset progress when restarting (set all progress to incomplete)
            if 'Continuing log file' in line:
                restart_log = True

            # Look for the specific search terms
            for term in search_terms:
                if term in line:
                    # If you find a search term, check if it's skipped (S)
                    if 'SKIP' in line:
                        progress[term] = 'S'
                    # If we have restarted then we need to
                    elif 'STARTING' in line:
                        progress[term] = 'R'
                    # If its finishing tag is present it is done (tick)
                    elif 'FINISHING' in line:
                        progress[term] = u'\u2713'
                    last_success = term

            # If an error is found, then the stage after the last successful stage has errored (E)
            if 'Exception Logger - ERROR' in line:
                # On the rare occasion that the error occurs after torsion optimisation (the final stage),
                # a try except is needed to catch the index error (because there's no stage after torsion_optimisation).
                try:
                    term = search_terms[search_terms.index(last_success) + 1]
                except IndexError:
                    term = search_terms[search_terms.index(last_success)]
                # If errored immediately, then last_success won't have been defined yet
                except UnboundLocalError:
                    term = 'PARAMETRISATION'
                progress[term] = 'E'

    # Now we need to check if there was a restart and clear the progress of everything after the running step
    if restart_log:
        for term, stage in progress.items():
            if stage == 'R':
                restart_term = search_terms.index(term)
                break

        for term in search_terms[restart_term + 1:]:
            progress[term] = '~'

    return progress


def pretty_print(molecule, to_file=False, finished=True):
    """
    Takes a ligand molecule class object and displays all the class variables in a clean, readable format.

    Print to log: * On exception
                  * On completion
    Print to terminal: * On call
                       * On completion
    """

    pre_string = f'\n\nOn {"completion" if finished else "exception"}, the ligand objects are:'

    # Print to log file rather than to terminal
    if to_file:
        with open(f'../QUBEKit_log.txt', 'a+') as log_file:
            log_file.write(f'{pre_string.upper()}\n\n{molecule.__str__()}')

    # Print to terminal
    else:
        print(pre_string)
        # Custom __str__ method; see its documentation for details.
        print(molecule.__str__(trunc=True))
        print('')


def unpickle():
    """
    Function to unpickle a set of ligand objects from the pickle file, and return a dictionary of ligands
    indexed by their progress.
    """

    mol_states = OrderedDict()

    # unpickle the pickle jar
    # try to load a pickle file make sure to get all objects
    pickle_file = f'{"" if ".QUBEKit_states" in os.listdir(".") else "../"}.QUBEKit_states'
    with open(pickle_file, 'rb') as jar:
        while True:
            try:
                mol = pickle.load(jar)
                mol_states[mol.state] = mol
            except EOFError:
                break

    return mol_states


@contextmanager
def assert_wrapper(exception_type):
    """
    Makes assertions more informative when an Exception is thrown.
    Rather than just getting 'AssertionError' all the time, an actual named exception can be passed.
    Can be called multiple times in the same 'with' statement for the same exception type but different exceptions.

    Simple example use cases:

        with assert_wrapper(ValueError):
            assert (arg1 > 0), 'arg1 cannot be non-positive.'
            assert (arg2 != 12), 'arg2 cannot be 12.'
        with assert_wrapper(TypeError):
            assert (type(arg1) is not float), 'arg1 must not be a float.'
    """

    try:
        yield
    except AssertionError as excep:
        raise exception_type(*excep.args)


def check_symmetry(matrix, error=0.00001):
    """Check matrix is symmetric to within some error."""

    # Check the matrix transpose is equal to the matrix within error.
    with assert_wrapper(ValueError):
        assert (np.allclose(matrix, matrix.T, atol=error)), 'Matrix is not symmetric.'

    print(f'Symmetry check successful. The matrix is symmetric within an error of {error}.')
    return True


def check_net_charge(charges, ideal_net=0, error=0.00001):
    """Given a list of charges, check if the calculated net charge is within error of the desired net charge."""

    # Ensure total charge is near to integer value:
    total_charge = sum(atom for atom in charges)

    with assert_wrapper(ValueError):
        assert (abs(total_charge - ideal_net) < error), 'Total charge is not close enough to desired integer value in configs.'

    print(f'Charge check successful. Net charge is within {error} of the desired net charge of {ideal_net}.')
    return True<|MERGE_RESOLUTION|>--- conflicted
+++ resolved
@@ -375,12 +375,7 @@
             else:
                 # If the molecule name isn't found, there's something wrong with the log file
                 # To avoid errors, just skip over that file and tell the user.
-<<<<<<< HEAD
-                print(f'Cannot locate molecule in {file}\nIs it a valid QUBEKit-made log file?\n')
-                continue
-=======
                 print(f'Cannot locate molecule name in {file}\nIs it a valid, QUBEKit-made log file?\n')
->>>>>>> 424c6953
 
         # Create ordered dictionary based on the log file info
         info[name] = populate_progress_dict(file)
@@ -393,7 +388,6 @@
     end = '\033[0m'
 
     # Bold colours
-<<<<<<< HEAD
     colours = {
         'red': '\033[1;31m',
         'green': '\033[1;32m',
@@ -401,12 +395,6 @@
         'blue': '\033[1;34m',
         'purple': '\033[1;35m'
     }
-=======
-    colours = {'red': '\033[1;31m',
-               'green': '\033[1;32m',
-               'orange': '\033[1;33m',
-               'blue': '\033[1;34m'}
->>>>>>> 424c6953
 
     print('Displaying progress of all analyses in current directory.')
     print(f'Progress key: {colours["green"]}\u2713{end} = Done;', end=' ')
