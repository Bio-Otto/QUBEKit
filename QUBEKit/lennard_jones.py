--- conflicted
+++ resolved
@@ -353,23 +353,14 @@
         Calculates the sigma and epsilon values using those a_i and b_i values;
         Redistributes L-J parameters according to polar Hydrogens, then recalculates epsilon values.
         """
-<<<<<<< HEAD
-       
-=======
-
->>>>>>> 60e1a821
+
         # Tweak the charge and volumes for symmetry
         if self.molecule.symmetry:
             self.apply_symmetrisation()
 
-<<<<<<< HEAD
-        self.append_ais_bis()
-        
-=======
         # Calculate initial a_is and b_is
         self.append_ais_bis()
 
->>>>>>> 60e1a821
         # Use the a_is and b_is to calculate the non_bonded_force dict
         self.calculate_sig_eps()
 
