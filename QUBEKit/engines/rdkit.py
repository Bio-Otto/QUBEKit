#!/usr/bin/env python3

from QUBEKit.utils.decorators import for_all_methods, timer_logger

from collections import defaultdict
from itertools import groupby

import numpy as np

from rdkit import Chem
from rdkit.Chem import AllChem, Descriptors
from rdkit.Chem.rdchem import GetPeriodicTable
from rdkit.Chem.rdForceFieldHelpers import MMFFOptimizeMolecule, UFFOptimizeMolecule


@for_all_methods(timer_logger)
class RDKit:
    """Class for controlling useful RDKit functions."""
    def __init__(self):
        pass

    def read_file(self, filename):

        # Try and read the file
        if filename.suffix == '.pdb':
            mol = Chem.MolFromPDBFile(filename.name, removeHs=False)
            try:
                Chem.rdPartialCharges.ComputeGasteigerCharges(mol)
            except RuntimeError:
                print('RDKit could not assign the partial charges')
        elif filename.suffix == '.mol2':
            mol = Chem.MolFromMol2File(filename.name, removeHs=False)
        elif filename.suffix == '.mol':
<<<<<<< HEAD
            mol = Chem.MolFromMolFile(filename.name, removeHs=False)
=======
            mol = MolFromMolFile(filename.name, removeHs=False)
            try:
                rdPartialCharges.ComputeGasteigerCharges(mol)
            except RuntimeError:
                print('RDKit could not assign the partial charges')
>>>>>>> d9725727
        else:
            mol = None

        return mol

    def smiles_to_rdkit_mol(self, smiles_string, name=None):
        """
        Converts smiles strings to RDKit mol object.
        :param smiles_string: The hydrogen free smiles string
        :param name: The name of the molecule this will be used when writing the pdb file
        :return: The RDKit molecule
        """

        mol = AllChem.MolFromSmiles(smiles_string)
        if name is None:
            name = input('Please enter a name for the molecule:\n>')
        mol.SetProp('_Name', name)
        mol_hydrogens = AllChem.AddHs(mol)
        AllChem.EmbedMolecule(mol_hydrogens, AllChem.ETKDG())
        AllChem.SanitizeMol(mol_hydrogens)
        try:
            Chem.rdPartialCharges.ComputeGasteigerCharges(mol_hydrogens)
        except RuntimeError:
            print('RDKit could not assign the partial charges')

        return mol_hydrogens

    def mm_optimise(self, filename, ff='MMF'):
        """
        Perform rough preliminary optimisation to speed up later optimisations.
        :param filename: The name of the input file
        :param ff: The Force field to be used either MMF or UFF
        :return: The name of the optimised pdb file that is made
        """

        # Get the rdkit molecule
        mol = RDKit().read_file(filename)

        {'MMF': MMFFOptimizeMolecule, 'UFF': UFFOptimizeMolecule}[ff](mol)

        AllChem.MolToPDBFile(mol, f'{filename.stem}_rdkit_optimised.pdb')

        return f'{filename.stem}_rdkit_optimised.pdb'

    def rdkit_descriptors(self, rdkit_mol):
        """
        Use RDKit Descriptors to extract properties and store in Descriptors dictionary.
        :param rdkit_mol: The molecule input file
        :return: descriptors dictionary
        """

        # Use RDKit Descriptors to extract properties and store in Descriptors dictionary
        return {'Heavy atoms': Descriptors.HeavyAtomCount(rdkit_mol),
                'H-bond donors': Descriptors.NumHDonors(rdkit_mol),
                'H-bond acceptors': Descriptors.NumHAcceptors(rdkit_mol),
                'Molecular weight': Descriptors.MolWt(rdkit_mol),
                'LogP': Descriptors.MolLogP(rdkit_mol)}

    def get_smiles(self, filename):
        """
        Use RDKit to load in the pdb file of the molecule and get the smiles code.
        :param filename: The molecule input file
        :return: The smiles string
        """

        mol = RDKit().read_file(filename)

        return Chem.MolToSmiles(mol, isomericSmiles=True, allHsExplicit=True)

    def get_smarts(self, filename):
        """
        Use RDKit to get the smarts string of the molecule.
        :param filename: The molecule input file
        :return: The smarts string
        """

        mol = RDKit().read_file(filename)

        return Chem.MolToSmarts(mol)

    def get_mol(self, filename):
        """
        Use RDKit to generate a mol file.
        :param filename: The molecule input file
        :return: The name of the mol file made
        """

        mol = RDKit().read_file(filename)

        mol_name = f'{filename.stem}.mol'
        Chem.MolToMolFile(mol, mol_name)

        return mol_name

    def generate_conformers(self, filename, conformer_no=10):
        """
        Generate a set of x conformers of the molecule
        :param conformer_no: The amount of conformers made for the molecule
        :param filename: The name of the input file
        :return: A list of conformer position arrays
        """

        mol = RDKit().read_file(filename)

        cons = AllChem.EmbedMultipleConfs(mol, numConfs=conformer_no)
        positions = cons.GetConformers()

        return [conformer.GetPositions() for conformer in positions]

    def find_symmetry_classes(self, mol):
        """
        Generate list of tuples of symmetry-equivalent (homotopic) atoms in the molecular graph
        based on https://sourceforge.net/p/rdkit/mailman/message/27897393/
        :param mol: molecule to find symmetry classes for
        :return: A list of tuples of equivalent atom indices (zero-based)
        """

        # Check CIPRank is present for first atom (can assume it is present for all afterwards)
        if not mol.GetAtomWithIdx(0).HasProp('_CIPRank'):
            Chem.AssignStereochemistry(mol, cleanIt=True, force=True, flagPossibleStereoCenters=True)

        # Array of ranks showing matching atoms
        cip_ranks = np.array([int(atom.GetProp('_CIPRank')) for atom in mol.GetAtoms()])

        # Map the ranks to the atoms to produce a list of symmetrical atoms
        atom_symmetry_classes = [np.where(cip_ranks == rank)[0].tolist() for rank in range(max(cip_ranks) + 1)]

        # Convert from list of classes to dict where each key is an atom and each value is its class (just a str)
        atom_symmetry_classes_dict = {}
        # i will be used to define the class (just index based)
        for i, klass in enumerate(atom_symmetry_classes):
            for atom in klass:
                atom_symmetry_classes_dict[atom] = str(i)

        return atom_symmetry_classes_dict


class Element:
    """
    Simple wrapper class for getting element info using RDKit.
    """

    pt = GetPeriodicTable()

    def mass(self, identifier):
        return self.pt.GetAtomicWeight(identifier)

    def number(self, identifier):
        return self.pt.GetAtomicNumber(identifier)

    def name(self, identifier):
        return self.pt.GetElementSymbol(identifier)<|MERGE_RESOLUTION|>--- conflicted
+++ resolved
@@ -1,9 +1,6 @@
 #!/usr/bin/env python3
 
 from QUBEKit.utils.decorators import for_all_methods, timer_logger
-
-from collections import defaultdict
-from itertools import groupby
 
 import numpy as np
 
@@ -31,15 +28,11 @@
         elif filename.suffix == '.mol2':
             mol = Chem.MolFromMol2File(filename.name, removeHs=False)
         elif filename.suffix == '.mol':
-<<<<<<< HEAD
             mol = Chem.MolFromMolFile(filename.name, removeHs=False)
-=======
-            mol = MolFromMolFile(filename.name, removeHs=False)
             try:
-                rdPartialCharges.ComputeGasteigerCharges(mol)
+                Chem.rdPartialCharges.ComputeGasteigerCharges(mol)
             except RuntimeError:
                 print('RDKit could not assign the partial charges')
->>>>>>> d9725727
         else:
             mol = None
 
