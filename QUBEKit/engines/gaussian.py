--- conflicted
+++ resolved
@@ -29,11 +29,7 @@
                                  'GAU_VERYTIGHT': 'verytight'}
 
     def generate_input(self, input_type='input', optimise=False, hessian=False, energy=False,
-<<<<<<< HEAD
-                       density=False, solvent=False, restart=False, execute=True, red_mode=False):
-=======
-                       density=False, solvent=False, restart=False, execute='g09', red_mode=None):
->>>>>>> fdac7f7a
+                       density=False, solvent=False, restart=False, execute='g09', red_mode=False):
         """
         Generates the relevant job file for Gaussian, then executes this job file.
         :param input_type: The set of coordinates in the molecule that should be used in the job
@@ -107,16 +103,7 @@
                     input_file.write(f'{self.molecule.atoms[i].element} {float(atom[0]): .10f} {float(atom[1]): .10f} '
                                      f'{float(atom[2]): .10f}\n')
 
-<<<<<<< HEAD
             #TODO finish this block
-=======
-            if red_mode is not None:
-                # We need to build the model to have required redundant mode then freeze it
-                input_file.write(f'\n{"  ".join(str(x) for x in red_mode[0])} ={red_mode[1]:.3f} B')
-                input_file.write(f'\n{"  ".join(str(x) for x in red_mode[0])} F')
-
-            # TODO finish this block
->>>>>>> fdac7f7a
             if self.molecule.use_pseudo:
                 input_file.write(f'\n{self.molecule.pseudo_potential_block}')
 
