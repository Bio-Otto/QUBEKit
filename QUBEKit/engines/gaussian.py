#!/usr/bin/env python3

<<<<<<< HEAD
=======
from QUBEKit.engines.base_engine import Engines
from QUBEKit.utils import constants
from QUBEKit.utils.helpers import check_symmetry

import os
>>>>>>> aab9a048
import subprocess as sp

import numpy as np

from QUBEKit.engines.base_engine import Engines
from QUBEKit.utils import constants
from QUBEKit.utils.helpers import check_symmetry


class Gaussian(Engines):
    """
    Writes and executes input files for Gaussian09.
    Also used to extract Hessian matrices; optimised structures; frequencies; etc.
    """

    def __init__(self, molecule):

        super().__init__(molecule)

        self.functional_dict = {
            "pbe": "PBEPBE",
            "wb97x-d": "wB97XD",
            "b3lyp-d3bj": "EmpiricalDispersion=GD3BJ B3LYP",
        }

        self.molecule.theory = self.functional_dict.get(
            self.molecule.theory.lower(), self.molecule.theory
        )

        self.convergence_dict = {
            "GAU": "",
            "GAU_TIGHT": "tight",
            "GAU_LOOSE": "loose",
            "GAU_VERYTIGHT": "verytight",
        }

    def generate_input(
        self,
        input_type="input",
        optimise=False,
        hessian=False,
        energy=False,
        density=False,
        restart=False,
        execute="g09",
    ):
        """
        Generates the relevant job file for Gaussian, then executes this job file.
        :param input_type: The set of coordinates in the molecule that should be used in the job
        :param optimise: Optimise the geometry of the molecule
        :param hessian: Calculate the hessian matrix
        :param energy: Calculate the single point energy
        :param density: Calculate the electron density
        :param restart: Restart from a check point file
        :param execute: Run the calculation after writing the input file
        :return: The exit status of the job if ran, True for normal false for not ran or error
        """

        if execute == "g16":
            print(
                "\nWe do not have the capability to test Gaussian 16; "
                "as a result, there may be some issues. "
                "Please let us know if any changes are needed through our Slack, or Github issues page.\n"
            )

        with open(f"gj_{self.molecule.name}.com", "w+") as input_file:

            input_file.write(
                f"%Mem={self.molecule.memory}GB\n%NProcShared={self.molecule.threads}\n%Chk=lig\n"
            )

            if self.molecule.excited_state:
                commands = f"# {self.molecule.theory}/{self.molecule.basis} "
                if self.molecule.use_pseudo:
                    commands += f" Pseudo=Read"

                commands += (
                    f" {self.molecule.excited_theory}=(Nstates={self.molecule.n_states}, "
                    f"Root={self.molecule.excited_root}) SCF=XQC "
                )

            else:
                commands = (
                    f"# {self.molecule.theory}/{self.molecule.basis} "
                    f"SCF=(XQC,MaxConventionalCycles={self.molecule.iterations}) nosymm "
                )

            # Adds the commands in groups. They MUST be in the right order because Gaussian.
            if optimise:
                commands += f"Opt=ModRedundant "

            if hessian:
                commands += "freq "

            if energy:
                commands += "SP "

            if density:
                commands += "density=current OUTPUT=WFX "
                if self.molecule.solvent:
                    commands += "SCRF=(IPCM,Read) "

            if restart:
                commands += "geom=check"

            commands += f"\n\n{self.molecule.name}\n\n{self.molecule.charge} {self.molecule.multiplicity}\n"

            input_file.write(commands)

            if not restart:
                # Add the atomic coordinates if we are not restarting from the chk file
                for atom_index, coord in enumerate(self.molecule.coords[input_type]):
                    input_file.write(
                        f"{self.molecule.atoms[atom_index].atomic_symbol} "
                        f"{float(coord[0]): .10f} {float(coord[1]): .10f} {float(coord[2]): .10f}\n"
                    )

            # TODO finish this block
            if self.molecule.use_pseudo:
                input_file.write(f"\n{self.molecule.pseudo_potential_block}")

            if density and self.molecule.solvent:
                # Adds the epsilon and cavity params
                input_file.write(f"\n{self.molecule.dielectric} 0.0004")

            if density:
                # Specify the creation of the wavefunction file
                input_file.write(f"\n{self.molecule.name}.wfx")

            # Blank lines because Gaussian.
            input_file.write("\n\n\n\n")

        # execute should be either g09, g16 or False
        if execute:
            with open("log.txt", "w+") as log:
                sp.run(
                    f"{execute} < gj_{self.molecule.name}.com > gj_{self.molecule.name}.log",
                    shell=True,
                    stdout=log,
                    stderr=log,
                )

            # Now check the exit status of the job
            return self.check_for_errors()

        return {"success": False, "error": "Not run"}

    def check_for_errors(self):
        """
        Read the output file and check for normal termination and any errors.
        :return: A dictionary of the success status and any problems
        """

        with open(f"gj_{self.molecule.name}.log", "r") as log:
            for line in log:
                if "Normal termination of Gaussian" in line:
                    return {"success": True}

                elif "Problem with the distance matrix." in line:
                    return {"success": False, "error": "Distance matrix"}

                elif "Error termination in NtrErr" in line:
                    return {"success": False, "error": "FileIO"}

                elif "-- Number of steps exceeded" in line:
                    return {"success": False, "error": "Max iterations"}

            return {"success": False, "error": "Unknown"}

    def hessian(self):
        """Extract the Hessian matrix from the Gaussian fchk file."""

        # Make the fchk file first
        with open("formchck.log", "w+") as formlog:
            sp.run(
                "formchk lig.chk lig.fchk", shell=True, stdout=formlog, stderr=formlog
            )

        with open("lig.fchk", "r") as fchk:

            lines = fchk.readlines()

            # Improperly formatted Hessian (converted to square numpy array later)
            hessian_list = []
            start, end = None, None

            for count, line in enumerate(lines):
                if line.startswith("Cartesian Force Constants"):
                    start = count + 1
                if line.startswith("Nonadiabatic coupling"):
                    if end is None:
                        end = count
                if line.startswith("Dipole Moment"):
                    if end is None:
                        end = count

            if not start and end:
                raise EOFError("Cannot locate Hessian matrix in lig.fchk file.")

            conversion = constants.HA_TO_KCAL_P_MOL / (constants.BOHR_TO_ANGS ** 2)
            for line in lines[start:end]:
                # Extend the list with the converted floats from the file, splitting on spaces and removing '\n' tags.
                hessian_list.extend(
                    [float(num) * conversion for num in line.strip("\n").split()]
                )

        hess_size = 3 * len(self.molecule.atoms)
        hessian = np.zeros((hess_size, hess_size))

        # Rewrite Hessian to full, symmetric 3N * 3N matrix rather than list with just the non-repeated values.
        m = 0
        for i in range(hess_size):
            for j in range(i + 1):
                hessian[i, j] = hessian_list[m]
                hessian[j, i] = hessian_list[m]
                m += 1

        check_symmetry(hessian)

        return hessian

    def optimised_structure(self):
        """
        Extract the optimised structure and energy from a fchk file
        :return molecule: The optimised array with the structure
        :return energy:  The SCF energy of the optimised structure
        """
        # Make the fchk file first
        with open("formchck.log", "w+") as formlog:
            sp.run(
                "formchk lig.chk lig.fchk", shell=True, stdout=formlog, stderr=formlog
            )

        with open("lig.fchk", "r") as fchk:
            lines = fchk.readlines()

        start, end, energy = None, None, None

        for count, line in enumerate(lines):
            if "Current cartesian coordinates" in line:
                start = count + 1
            elif "Number of symbols in" in line:
                if end is None:
                    end = count
            elif "Int Atom Types" in line:
                if end is None:
                    end = count - 1
            elif "Total Energy" in line:
                energy = float(line.split()[3])

        if any(val is None for val in [start, end, energy]):
            raise EOFError("Cannot locate optimised structure in file.")

        molecule = []
        # Now get the coords from the file
        for line in lines[start:end]:
            molecule.extend([float(coord) for coord in line.split()])

        molecule = (
            np.array(molecule).reshape((len(self.molecule.atoms), 3))
            * constants.BOHR_TO_ANGS
        )

        return molecule, energy

    def all_modes(self):
        """Extract the frequencies from the Gaussian log file."""

        with open(f"gj_{self.molecule.name}.log", "r") as gj_log_file:

            lines = gj_log_file.readlines()

            freqs = []

            # Stores indices of rows which will be used
            freq_positions = []
            for count, line in enumerate(lines):
                if line.startswith(" Frequencies"):
                    freq_positions.append(count)

            for pos in freq_positions:
                freqs.extend(float(num) for num in lines[pos].split()[2:])

        return np.array(freqs)

    @staticmethod
    def cleanup():
        """After a successful run, can be called to remove lig.chk, lig.fchk files."""

        files_to_remove = ['lig.chk', 'lig.fchk', 'log.txt']
        for file in files_to_remove:
            try:
                os.remove(file)
            except FileNotFoundError:
                pass<|MERGE_RESOLUTION|>--- conflicted
+++ resolved
@@ -1,13 +1,6 @@
 #!/usr/bin/env python3
 
-<<<<<<< HEAD
-=======
-from QUBEKit.engines.base_engine import Engines
-from QUBEKit.utils import constants
-from QUBEKit.utils.helpers import check_symmetry
-
 import os
->>>>>>> aab9a048
 import subprocess as sp
 
 import numpy as np
