--- conflicted
+++ resolved
@@ -13,13 +13,11 @@
 
 import numpy as np
 
-<<<<<<< HEAD
 from QUBEKit.utils import constants
 from QUBEKit.utils.constants import COLOURS
 from QUBEKit.utils.exceptions import PickleFileNotFound, QUBEKitLogFileNotFound
-=======
+
 # TODO Move csv stuff for bulk runs to file_handling.py
->>>>>>> aab9a048
 
 
 def mol_data_from_csv(csv_name):
