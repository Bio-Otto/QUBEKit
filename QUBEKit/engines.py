#!/usr/bin/env python

<<<<<<< HEAD
from QUBEKit.helpers import config_loader, get_overage
=======

import helpers
import decs
>>>>>>> 881bd013
from subprocess import call as sub_call


class Engines:
    """Engines superclass containing core information that all other engines (psi4, g09 etc) will have.
    Provides atoms' coordinates with name tags for each atom and entire molecule.
    Also gives all configs from the appropriate config file."""

    def __init__(self, molecule, config_file):
        # Obtains the molecule name and a list of elements in the molecule with their respective coordinates.
        #self.molecule_name, self.molecule = molecule.name, molecule.molecule
        self.engine_mol = molecule
        # Load the configs using the config_file name.
        confs = config_loader(config_file)
        self.qm, self.fitting, self.paths = confs

    # def __repr__(self):
    #     """Returns representation of the object"""
    #     return 'class: {}, args: ("{}")'.format(self.__class__.__name__, self.molecule_name.__name__)



@decs.for_all_methods(decs.timer_func)
class PSI4(Engines):
    """Psi4 class (child of Engines).
    Used to extract optimised structures, hessians, frequencies, etc.
    """

    def __init__(self, molecule, config_file, geometric, solvent):

        super().__init__(molecule, config_file)
        self.geometric = geometric
        # if not self.solvent, calculation will be in vacuo.
        self.solvent = solvent

    def hessian(self):
        """Parses the Hessian from the output.dat file (from psi4) into a numpy array.
        molecule is a numpy array of size N x N
        """

        from numpy import array

        hess_size = len(self.engine_mol.molecule) * 3
        # output.dat is the psi4 output file.
        with open('output.dat', 'r') as file:

            lines = file.readlines()

            for count, line in enumerate(lines):

                if '## Hessian' in line:
                    # Set the start of the hessian to the row of the first value.
                    start_of_hess = count + 5
                    # Set the end of the Hessian to the row of the last value (+1 to be sure).
                    end_of_hess = start_of_hess + (hess_size * (hess_size // 5 + 1)) + (hess_size // 5 - 1))
                    hess_vals = []

                    for file_line in lines[start_of_hess:end_of_hess]:
                        print(file_line)
                        # Compile lists of the 5 Hessian floats for each row.
                        # Number of floats in last row may be less than 5.
                        # Only the actual floats are added, not the separating numbers.
                        row_vals = [float(val) for val in file_line.split() if len(val) > 5]
                        hess_vals.append(row_vals)

                        # Removes blank list entries.
                        hess_vals = [elem for elem in hess_vals if elem]

                        # Currently, every list within hess_vals is a list of 5 floats.
                        # The lists need to be concatenated so that there are n=hess_size lists of m=hess_size length.
                        # This will give a matrix of size n x m as desired.

                    reshaped = []
                    print(hess_vals)

                    for i in range(hess_size):
                        row = []
                        for j in range(hess_size // 5 + 1):
                            row += hess_vals[i + j * hess_size]

                        reshaped.append(row)

                    # Units conversion.
                    hess_matrix = array(reshaped) * 627.509391 / (0.529 ** 2)

                    print('Extracted Hessian for {} from psi4 output.'.format(self.engine_mol.name))

                    self.engine_mol.hessian = hess_matrix
                    return self.engine_mol

    def density(self):
        pass

    def optimised_structure(self):
        """Parses the final optimised structure from the output.dat file (from psi4) to a numpy array.
        """

        from numpy import array

        # Run through the file and find all lines containing '==> Geometry', add these lines to a list.
        # Reverse the list
        # from the start of this list, jump down to the first atom and set this as the start point
        # Split the row into 4 columns: centre, x, y, z.
        # Add each row to a matrix.
        # Return the matrix.

        # output.dat is the psi4 output file.
        with open('output.dat', 'r') as file:
            lines = file.readlines()
            geo_pos_list = []  # Will contain index of all the lines containing '==> Geometry'.
            for count, line in enumerate(lines):
                if "==> Geometry" in line:
                    geo_pos_list.append(count)

            # Set the start as the last instance of '==> Geometry'.
            start_of_vals = geo_pos_list[-1] + 9

            f_opt_struct = []

            for row in range(len(self.engine_mol.molecule)):

                # Append the first 4 columns of each row, converting to float as necessary.
                struct_row = [lines[start_of_vals + row].split()[0]]
                for indx in range(1, 4):
                    struct_row.append(float(lines[start_of_vals + row].split()[indx]))

                f_opt_struct.append(struct_row)
        print('Extracted optimised structure for {} from psi4 output.'.format(self.engine_mol.name))
        self.engine_mol.QMoptimized = array(f_opt_struct)
        return self.engine_mol

    def energy(self):
        pass

    def generate_input(self, charge, multiplicity, QM=False, MM=False):
        """Converts to psi4 input format to be run in psi4 without using geometric"""
        if QM:
            molecule = self.engine_mol.QMoptimized
        elif MM:
            molecule = self.engine_mol.MMoptimized
        else:
            molecule = self.engine_mol.molecule
        # input.dat is the psi4 input file.

        # TODO Change file name wrt analysis.

        with open('input.dat', 'w+') as input_file:
            input_file.write('memory {} GB\n\nmolecule {} {{\n{} {} \n'.format(self.qm['threads'], self.engine_mol.name,
                                                                               charge, multiplicity))

            for i in range(len(molecule)):
                input_file.write(' {}    {: .6f}  {: .6f}  {: .6f} \n'.format(molecule[i][0], float(molecule[i][1]),
                                                                        float(molecule[i][2]), float(molecule[i][3])))
            input_file.write('}}\n\nset basis {}'.format(self.qm['basis']))

            # if not self.geometric:
            #     input_file.write("\noptimize('{}')".format(self.qm['theory'].lower()))
            input_file.write("\nenergy, wfn = frequency('{}', return_wfn=True)".format(self.qm['theory'].lower()))
            input_file.write('\nset hessian_write on\nwfn.hessian().print_out()\n\n')

            # print('Setting chargemol parameters.')
            # input_file.write("set cubeprop_tasks ['density']\n")
            #
            # # TODO Handle overage correctly (should be dependent on the size of the molecule)
            # # See helpers.get_overage or bonds.get_overage for info.
            #
            # print('Calculating overage for psi4 and chargemol.')
            # overage = get_overage(self.engine_mol.name)
            # input_file.write("set CUBIC_GRID_OVERAGE [{0}, {0}, {0}]\n".format(overage))
            # input_file.write("set CUBIC_GRID_SPACING [0.13, 0.13, 0.13]\n\n")
            # input_file.write("grad, wfn = gradient('{}', return_wfn=True)\ncubeprop(wfn)".format(self.qm['theory'].lower()))

            if self.solvent:
                print('Setting pcm parameters.')
                input_file.write('\n\nset pcm true\nset pcm_scf_type total')
                input_file.write('\n\npcm = {')
                input_file.write('\n    units = Angstrom\n    Medium {\n    SolverType = IEFPCM\n    Solvent = Chloroform\n    }')
                input_file.write('\n    Cavity {\n    RadiiSet = UFF\n    Type = GePol\n    Scaling = False\n    Area = 0.3\n    Mode = Implicit')
                input_file.write('\n    }\n}')

        sub_call('psi4 input.dat -n {}'.format(self.qm['threads']), shell=True)

    def all_modes(self):

        from numpy import array

        # Find "post-proj  all modes"
        # Jump to first value, ignoring text.
        # Move through data, adding it to a list
        # continue onto next line.
        # Repeat until the following line is known to be empty.

        # output.dat is the psi4 output file.
        with open('output.dat', 'r') as file:
            lines = file.readlines()
            for count, line in enumerate(lines):
                if "post-proj  all modes" in line:
                    start_of_vals = count

                    # Barring the first (and sometimes last) line, dat file has 6 values per row.
                    end_of_vals = count + (3 * len(self.engine_mol.molecule)) // 6

                    structures = lines[start_of_vals][24:].replace("'", "").split()
                    structures = structures[6:]

                    for row in range(1, end_of_vals - start_of_vals):
                        # Remove double strings and weird formatting.
                        structures += lines[start_of_vals + row].replace("'", "").replace("]", "").split()

                    all_modes = [float(val) for val in structures]
                    self.engine_mol.modes = array(all_modes)
                    return self.engine_mol

    def geo_gradiant(self, charge, multiplicity, QM=False, MM=False):
        """"Write the psi4 style input file to get the gradient for geometric
        and run geometric optimization."""

        if QM:
            molecule = self.engine_mol.QMoptimized
        elif MM:
            molecule = self.engine_mol.MMoptimized
        else:
            molecule = self.engine_mol.molecule

        with open(self.engine_mol.name + '.psi4in', 'w+') as file:
            file.write('molecule {} {{\n {} {} \n'.format(self.engine_mol.name, charge, multiplicity))
            for i in range(len(self.engine_mol.molecule)):
                file.write('  {}    {: .6f}  {: .6f}  {: .6f}\n'.format(self.engine_mol.molecule[i][0], float(self.engine_mol.molecule[i][1]),
                                                                        float(self.engine_mol.molecule[i][2]), float(self.engine_mol.molecule[i][3])))

            file.write("}}\nset basis {}\ngradient('{}')".format(self.qm['basis'], self.qm['theory']))

        with open('log.txt', 'w+') as log:
            sub_call('geometric-optimize --psi4 {}.psi4in --nt {}'.format(self.engine_mol.name, self.qm['threads']),
                     shell=True, stdout=log)


# class Geometric(Engines):
#
#     def __init__(self, molecule, config_file, maxiter=None):
#         self.iter = maxiter
#
#         super().__init__(molecule, config_file)
#
#     def pdb_to_psi4_geo(self, charge, multiplicity):
#         """Writes molecule data from pdb to psi4 input file.
#         Also requires some default values such as basis and theory,
#         and some values taken from the run prompt such as charge and multiplicity.
#         """
#
#         # TODO Allow alternative configs to be loaded.
#
#         with open(self.engine_mol.name + '.psi4in', 'w+') as file:
#             file.write('molecule {} {{\n {} {} \n'.format(self.engine_mol.name, charge, multiplicity))
#             for i in range(len(self.engine_mol.molecule)):
#                 file.write('  {}    {: .6f}  {: .6f}  {: .6f}\n'.format(self.engine_mol.molecule[i][0], float(self.engine_mol.molecule[i][1]),
#                                                                         float(self.engine_mol.molecule[i][2]), float(self.engine_mol.molecule[i][3])))
#
#             file.write("}}\nset basis {}\ngradient('{}')".format(self.qm['basis'], self.qm['theory']))
#
#         with open('log.txt', 'w+') as log:
#             sub_call('geometric-optimize --psi4 {}.psi4in --nt {}'.format(self.engine_mol.name, self.qm['threads']),
#                      shell=True, stdout=log)
#
#     def optimised_structure(self):
#         """Gets the optimised structure from psi4 ready to be used for the frequency.
#         Option to change the location of the file for testing purposes."""
#
#         opt_molecule = []
#         write = False
#         # opt.xyz is the geometric optimised structure file.
#         with open('opt.xyz', 'r') as opt:
#             lines = opt.readlines()
#             for line in lines:
#                 if 'Iteration' in line:
#                     print('Optimisation converged at iteration {} with final energy {}'.format(int(line.split()[1]), float(line.split()[3])))
#                     write = True
#
#                 elif write:
#                     opt_molecule.append([line.split()[0], float(line.split()[1]),
#                                          float(line.split()[2]), float(line.split()[3])])
#         self.engine_mol.QMoptimized = opt_molecule
#         return self.engine_mol


class Chargemol(Engines):

    def __init__(self, molecule, config_file):

        super().__init__(molecule, config_file)

    def generate_input(self, chargemol_path, ddec_version=6):
        """Given a DDEC version (from the defaults), this function writes the job file for chargemol."""

        if ddec_version != 6 or ddec_version != 3:
            print('Invalid DDEC version given, running with default version 6.')
            ddec_version = 6

        # Write the charges job file.
        with open('job_control.txt', 'w+') as charge_file:

            charge_file.write('<net charge>\n0.0\n</net charge>')

            charge_file.write('\n\n<periodicity along A, B and C vectors>\n.false.\n.false.\n.false.')
            charge_file.write('\n</periodicity along A, B and C vectors>')

            charge_file.write('\n\n<atomic densities directory complete path>\n{}/atomic_densities/'.format(chargemol_path))
            charge_file.write('\n</atomic densities directory complete path>')

            charge_file.write('\n\n<charge type>\nDDEC{}\n</charge type>'.format(ddec_version))

            charge_file.write('\n\n<compute BOs>\n.true.\n</compute BOs>')

        sub_call('psi4 output.dat -n {}'.format(self.qm['threads']), shell=True)

        sub_call('mv Dt.cube total_density.cube', shell=True)
        sub_call(self.paths['chargemol'] + '/chargemol_FORTRAN_09_26_2017/compiled_binaries/linux/Chargemol_09_26_2017_linux_serial job_control.txt', shell=True)

    def extract_charges(self):
        """Extract the charge data from the chargemol execution."""

        pass<|MERGE_RESOLUTION|>--- conflicted
+++ resolved
@@ -1,12 +1,9 @@
 #!/usr/bin/env python
 
-<<<<<<< HEAD
+
 from QUBEKit.helpers import config_loader, get_overage
-=======
-
 import helpers
 import decs
->>>>>>> 881bd013
 from subprocess import call as sub_call
 
 
