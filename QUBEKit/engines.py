--- conflicted
+++ resolved
@@ -68,7 +68,7 @@
                     print(start_of_hess)
 
                     # Check if the hessian continues over onto more lines (i.e. if hess_size is not divisible by 5)
-<<<<<<< HEAD
+
             if hess_size % 5 == 0:
                 extra = 0
             else:
@@ -77,16 +77,6 @@
             #                +#of cols - 1 * #blank lines per row of hess_vals
             #                +#blank lines per row of hess_vals if the hess_size continues over onto more lines.
             length_of_hess = (hess_size // 5) * hess_size + (hess_size // 5 - 1) * 3 + extra * (3 + hess_size)
-=======
-                    if hess_size % 5 == 0:
-                        extra = 0
-                    else:
-                        extra = 1
-                    # length_of_hess: #of cols * length of each col
-                    #                +#of cols - 1 * #blank lines per row of hess_vals
-                    #                +#blank lines per row of hess_vals if the hess_size continues over onto more lines.
-                    length_of_hess = (hess_size // 5) * hess_size + (hess_size // 5 - 1) * 3 + extra * (3 + hess_size)
->>>>>>> 7b9e7b62
 
             end_of_hess = start_of_hess + length_of_hess
 
@@ -99,7 +89,6 @@
                 row_vals = [float(val) for val in file_line.split() if len(val) > 5]
                 hess_vals.append(row_vals)
 
-<<<<<<< HEAD
             # Remove blank list entries
             hess_vals = [elem for elem in hess_vals if elem]
 
@@ -110,20 +99,6 @@
                 new_row = []
                 for col_block in range(hess_size // 5 + extra):
                     new_row += hess_vals[old_row + col_block * hess_size]
-=======
-                    # Remove blank list entries
-                    hess_vals = [elem for elem in hess_vals if elem]
-                    print(hess_vals)
-
-                    # Make a matrix of the correct size and start filling it up with the lists
-                    reshaped = []
-
-                    # Convert from list of (lists, length 5) to 2d array of size hess_size x hess_size
-                    for i in range(hess_size):
-                        row = []
-                        for j in range(hess_size // 5 + 1):
-                            row += hess_vals[i + j * hess_size]
->>>>>>> 7b9e7b62
 
                 reshaped.append(new_row)
 
@@ -174,25 +149,19 @@
                     struct_row.append(float(lines[start_of_vals + row].split()[indx]))
 
                 f_opt_struct.append(struct_row)
-<<<<<<< HEAD
+
         print(f'Extracted optimised structure for {self.engine_mol.name} from psi4 output.')
         self.engine_mol.QMoptimized = array(f_opt_struct)
-=======
-        print('Extracted optimised structure for {} from psi4 output.'.format(self.engine_mol.name))
-        self.engine_mol.QMoptimized = f_opt_struct
->>>>>>> 7b9e7b62
+
         return self.engine_mol
 
     def energy(self):
         pass
 
-<<<<<<< HEAD
-    def generate_input(self, charge, multiplicity, QM=False, MM=False):
-        """Converts to psi4 input format to be run in psi4 without using geometric."""
-=======
+      
     def generate_input(self, QM=False, MM=False, optimize=False, hessian=False, density=False, threads=False):
         """Converts to psi4 input format to be run in psi4 without using geometric"""
->>>>>>> 7b9e7b62
+
 
         if QM:
             molecule = self.engine_mol.QMoptimized
@@ -206,32 +175,6 @@
         # opening tag is always writen
         with open('input.dat', 'w+') as input_file:
             input_file.write('memory {} GB\n\nmolecule {} {{\n{} {} \n'.format(self.qm['threads'], self.engine_mol.name,
-<<<<<<< HEAD
-                                                                               charge, multiplicity))
-
-            for atom in range(len(molecule)):
-                input_file.write(' {}    {: .6f}  {: .6f}  {: .6f} \n'.format(molecule[atom][0], float(molecule[atom][1]),
-                                                                              float(molecule[atom][2]), float(molecule[atom][3])))
-            input_file.write('}}\n\nset basis {}'.format(self.qm['basis']))
-
-            # if not self.geometric:
-            #     input_file.write("\noptimize('{}')".format(self.qm['theory'].lower()))
-            input_file.write("\nenergy, wfn = frequency('{}', return_wfn=True)".format(self.qm['theory'].lower()))
-            input_file.write('\nset hessian_write on\nwfn.hessian().print_out()\n\n')
-
-            # print('Setting chargemol parameters.')
-            # input_file.write("set cubeprop_tasks ['density']\n")
-            #
-            # # TODO Handle overage correctly (should be dependent on the size of the molecule)
-            # # See helpers.get_overage or bonds.get_overage for info.
-            #
-            # print('Calculating overage for psi4 and chargemol.')
-            # overage = get_overage(self.engine_mol.name)
-            # input_file.write("set CUBIC_GRID_OVERAGE [{0}, {0}, {0}]\n".format(overage))
-            # input_file.write("set CUBIC_GRID_SPACING [0.13, 0.13, 0.13]\n\n")
-            # input_file.write("grad, wfn = gradient('{}', return_wfn=True)\ncubeprop(wfn)".format(self.qm['theory'].lower()))
-
-=======
                                                                                self.charge, self.multiplicity))
             # molecule is always printed
             for i in range(len(molecule)):
@@ -265,7 +208,6 @@
                 tasks += "grad, wfn = gradient('{}', return_wfn=True)\ncubeprop(wfn)".format(self.qm['theory'].lower())
 
             # TODO check the input settings and compare with g09
->>>>>>> 7b9e7b62
             if self.solvent:
                 print('Setting pcm parameters.')
                 input_file.write('\n\nset pcm true\nset pcm_scf_type total')
@@ -277,9 +219,6 @@
                     'Mode = Implicit')
                 input_file.write('\n    }\n}')
 
-<<<<<<< HEAD
-        sub_call(f'psi4 input.dat -n {self.qm["threads"]}', shell=True)
-=======
             setters += '}\n'
             if threads:
                 setters += 'set_num_threads({})\n'.format(self.qm['threads'])
@@ -287,7 +226,6 @@
             input_file.write(tasks)
 
         # sub_call('psi4 input.dat -n {}'.format(self.qm['threads']), shell=True)
->>>>>>> 7b9e7b62
 
     def all_modes(self):
         """Extract all modes from the psi4 output file."""
@@ -334,17 +272,7 @@
             molecule = self.engine_mol.molecule
 
         with open(self.engine_mol.name + '.psi4in', 'w+') as file:
-<<<<<<< HEAD
-            file.write('molecule {} {{\n {} {} \n'.format(self.engine_mol.name, charge, multiplicity))
-            for atom in range(len(self.engine_mol.molecule)):
-                file.write('  {}    {: .6f}  {: .6f}  {: .6f}\n'.format(self.engine_mol.molecule[atom][0], float(self.engine_mol.molecule[atom][1]),
-                                                                        float(self.engine_mol.molecule[atom][2]), float(self.engine_mol.molecule[atom][3])))
-
-            file.write("}}\nset basis {}\ngradient('{}')".format(self.qm['basis'], self.qm['theory']))
-
-        with open('log.txt', 'w+') as log:
-            sub_call(f'geometric-optimize --psi4 {self.engine_mol.name}.psi4in --nt {self.qm["threads"]}', shell=True, stdout=log)
-=======
+
             file.write('molecule {} {{\n {} {} \n'.format(self.engine_mol.name, self.charge, self.multiplicity))
             for i in range(len(molecule)):
                 file.write('  {}    {: .10f}  {: .10f}  {: .10f}\n'.format(molecule[i][0], float(molecule[i][1]),
@@ -412,7 +340,6 @@
 #                                          float(line.split()[2]), float(line.split()[3])])
 #         self.engine_mol.QMoptimized = opt_molecule
 #         return self.engine_mol
->>>>>>> 7b9e7b62
 
 
 @for_all_methods(timer_logger)
@@ -443,12 +370,7 @@
 
             charge_file.write('\n\n<compute BOs>\n.true.\n</compute BOs>')
 
-<<<<<<< HEAD
-        sub_call(f'psi4 output.dat -n {self.qm["threads"]}', shell=True)
-=======
         sub_call('psi4 input.dat -n {}'.format(self.qm['threads']), shell=True)
->>>>>>> 7b9e7b62
-
         sub_call('mv Dt.cube total_density.cube', shell=True)
         sub_call(self.paths[
                      'chargemol'] + '/chargemol_FORTRAN_09_26_2017/compiled_binaries/linux/Chargemol_09_26_2017_linux_serial job_control.txt',
