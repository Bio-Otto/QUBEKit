--- conflicted
+++ resolved
@@ -542,23 +542,13 @@
     # Gets Hessian in unprocessed form and writes .xyz file too
     [unprocessed_Hessian, N, names, coords] = coords_from_fchk('lig.fchk')
 
-<<<<<<< HEAD
     # Gets bond and angle lists
-    [bond_list, angle_list] = bond_angle_list_gaussian()
-
-    with open("Number_to_Atom_type") as f:
-        OPLS_number_to_name = f.readlines()
-
-    OPLS_number_to_name = [x.split() for x in OPLS_number_to_name]
-=======
-    #Gets bond and angle lists
     # [bond_list, angle_list] = bond_angle_list_gaussian()
     #
     # with open("Number_to_Atom_type") as f:
     #     OPLS_number_to_name = f.readlines()
     #
     # OPLS_number_to_name = [x.split() for x in OPLS_number_to_name];
->>>>>>> 7b9e7b62
 
     length_hessian = 3 * N
     hessian = np.zeros((length_hessian, length_hessian))
@@ -574,57 +564,6 @@
     # Change from Hartree/bohr to kcal/mol /ang
     hessian = (hessian * 627.509391) / (0.529 ** 2)
 
-<<<<<<< HEAD
-    # If zmat exists part here
-    atom_names = []
-
-    for i in range(len(names)):
-        atom_names.append(names[i].strip() + str(i + 1))
-
-    if os.path.exists(inputfilefolder + 'Zmat.z'):    
-        atom_names = []
-        
-        fid = open(inputfilefolder + 'Zmat.z') # Boss type Zmat
-   
-        tline = fid.readline()
-
-        # Find number of dummy atoms
-        number_dummy = 0
-        tmp = tline.split()
-        
-        while tmp[2] == '-1':
-            number_dummy = number_dummy + 1
-            tline = fid.readline()
-            tmp = tline.split()
-
-        if int(tmp[3]) < 800:
-            for i in range(N):
-                for j in range(len(OPLS_number_to_name)):
-                    if OPLS_number_to_name[j][0] == tmp[3]:
-                        atom_names.append(OPLS_number_to_name[j][1])
-                
-                tline = fid.readline()
-                tmp = tline.split()
-        else:
-            # For CM1A format
-            while len(tmp) < 2 or tmp[1] != 'Non-Bonded':
-                tline = fid.readline()
-                tmp = tline.split()
-            
-            tline = fid.readline()
-            tmp = tline.split()
-
-            for i in range(N):
-                atom_names.append(tmp[2])
-                tline = fid.readline()
-                tmp = tline.split()
-
-        for i in range(N):
-            if len(atom_names[i]) == 1:
-                atom_names[i] = atom_names[i] + ' '
-            
-    return bond_list, angle_list, coords, N, hessian, atom_names
-=======
     # if zmat exists part here 
     # atom_names = []
     #
@@ -677,8 +616,6 @@
             
     # return(bond_list, angle_list, coords, N, hessian, atom_names)
     return  hessian
->>>>>>> 7b9e7b62
-
 
 # TODO Repeated function definition; remove?
 def coords_from_fchk(fchk_file):
@@ -777,11 +714,7 @@
 
     import os.path
 
-<<<<<<< HEAD
-    fname = '/zmat.log'
-=======
     fname =  'zmat.log'
->>>>>>> 7b9e7b62
 
     if os.path.isfile(fname):
         fid = open(fname, "r")
