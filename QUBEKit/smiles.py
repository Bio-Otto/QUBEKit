--- conflicted
+++ resolved
@@ -43,11 +43,7 @@
     # mol_properties = MMFFGetMoleculeProperties(mol)
     # ff = MMFFGetMoleculeForceField(mol, mol_properties)
     MMFFOptimizeMolecule(mol)
-<<<<<<< HEAD
-    Chem.MolToPDBFile(mol, f'{pdb_file[:-4]}_rdkit_optimised.pdb')
-    return pdb_file[:-4]+'_rdkit_optimised.pdb', descriptors
-=======
+
     AllChem.MolToPDBFile(mol, f'{pdb_file[:-4]}_rdkit_optimised.pdb')
 
     return f'{pdb_file[:-4]}_rdkit_optimised.pdb', descriptors
->>>>>>> 607f53f2
