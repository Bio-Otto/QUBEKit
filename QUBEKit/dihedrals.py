--- conflicted
+++ resolved
@@ -1,7 +1,6 @@
 #!/usr/bin/env python3
 
-# TODO
-#  Remove Pymol dependency
+
 
 from QUBEKit.decorators import timer_logger, for_all_methods
 from QUBEKit.engines import PSI4, OpenMM
@@ -288,7 +287,6 @@
         self.rest_torsions()
         # Now start the OpenMM engine
         self.openMM = OpenMM(self.molecule)
-        self.openMM.openmm_system()
 
     def mm_energies(self):
         """Evaluate the MM energies of the QM structures."""
@@ -379,11 +377,7 @@
     def update_tor_vec(self, x):
         """Update the tor_types dict with the parameter vector."""
 
-<<<<<<< HEAD
-        x = np.round(x, 4)
-=======
         x = np.round(x, decimals=4)
->>>>>>> bb4a2e65
 
         # Update the param vector for the right torsions by slicing the vector every 4 places
         for key, val in self.tor_types.items():
@@ -679,20 +673,10 @@
 
         # Set up the first fitting
         for self.scan in self.scan_order:
-<<<<<<< HEAD
             self.optimiser_log.write(f'Optimising dihedrals for central bond {self.scan}\n')
             # Get the MM coords from the QM torsion drive in openMM format
             self.molecule.coords['traj'] = self.molecule.qm_scans[self.scan][1]
             self.scan_coords = self.molecule.openMM_coordinates(input_type='traj')
-=======
-            # move into the QM scan folder to get the scan coords
-            os.chdir(f'../9_torsion_scan/SCAN_{self.scan[0]}_{self.scan[1]}/QM_torsiondrive')
-            # keep track of the QM_torsiondrive location needed for rmsd error
-            self.qm_local = os.getcwd()
-
-            # Get the MM coords from the QM torsion drive
-            self.scan_coords = TorsionOptimiser.get_coords('torsiondrive')
->>>>>>> bb4a2e65
 
             # Set up the fitting folders
             try:
