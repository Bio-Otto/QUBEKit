--- conflicted
+++ resolved
@@ -138,35 +138,6 @@
 
         # First set up the required files
         self.tdrive_scan_input(scan)
-<<<<<<< HEAD
-        # Read the dihedral file and set zero based numbering
-        dihedral_idxs, dihedral_ranges = load_dihedralfile('dihedrals.txt', True)
-        grid_dim = len(dihedral_idxs)
-
-        # Parse additional constraints if present
-        constraints_dict = None
-        if self.constraints_made is not None:
-            with open(self.constraints_made) as fin:
-                constraints_dict = make_constraints_dict(fin.read())
-                # check if there are extra constraints conflict with the specified dihedral angles
-                check_conflict_constraints(constraints_dict, dihedral_idxs)
-
-        # Format grid spacing
-        n_grid_spacing = len(self.grid_space)
-        if n_grid_spacing == grid_dim:
-            grid_spacing = self.grid_space
-        elif n_grid_spacing == 1:
-            grid_spacing = self.grid_space * grid_dim
-        else:
-            raise ValueError(f"Number of grid_spacing values {grid_dim} "
-                             f"is not consistent with number of dihedral angles {n_grid_spacing}")
-
-        # create QM Engine, and WorkQueue object if provided port
-
-        engine = create_engine(self.qm_engine.__class__.__name__.lower(), inputfile=self.inputfile,
-                               work_queue_port=None, native_opt=self.native_opt)
-=======
->>>>>>> 9fcaf165
 
         # Now we need to run torsiondrive through the CLI
         with open('tdrive.log', 'w') as log:
