--- conflicted
+++ resolved
@@ -1502,11 +1502,7 @@
             for y, coord in enumerate(x):
                 for z, pos in enumerate(coord):
                     # Convert from nanometers in openmm to Angs in QM and store in the temp position in the molecule
-<<<<<<< HEAD
-                    self.qm_engine.molecule.coords["temp"][y][z] = pos * 10
-=======
                     self.qm_engine.molecule.coords['temp'][y][z] = pos * constants.NM_TO_ANGS
->>>>>>> aab9a048
 
             # Write the new coordinate file and run the calculation
             result = self.qm_engine.generate_input(input_type="temp", energy=True)
