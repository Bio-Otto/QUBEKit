#!/usr/bin/env python


class Ligand:

    def __init__(self, filename, smilesstring=None):

        self.filename = filename
        self.name = filename[:-4]
        self.molecule = None
        self.topology = None
        self.smiles = smilesstring
        self.angles = None
        self.dihedrals = None
        self.rotatable = None
        self.dih_phis = None
        self.bond_lengths = None
        self.angle_values = None
        self.bonds = None
        self.MMoptimized = None
        self.QMoptimized = None
        self.parameters = None
        self.parameter_engine = None
        self.hessian = None
        self.modes = None
        self.atom_names = None
        self.read_pdb()
        self.find_angles()
        self.find_dihedrals()
        self.find_rotatable_dihedrals()
        self.get_dihedral_values()
        self.get_bond_lengths()
        self.get_angle_values()

    def __repr__(self):
        return "Molcule object infomation\n molecule name: {}\n atom names : {}\n molecule array : {}\n MMoptimized structure array : {}\n QMoptimized structure array : {} \n molecule topology : [nodes : {}, edges : {}]\n" \
               " molecule smiles : {}\n bonds : {}\n angles : {}\n dihedrals : {}\n rotatable dihedrals : {}\n" \
               " dihedral angles : {}\n bond lengths : {}\n measured angles : {}\n molecule parameters : {}\n parameter engine used : {}\n hessian : {}\n".format(self.name, self.atom_names, self.molecule, self.MMoptimized, self.QMoptimized, self.topology.nodes,
               self.topology.edges, self.smiles, self.topology.edges, self.angles, self.dihedrals, self.rotatable, self.dih_phis, self.bond_lengths, self.angle_values, self.parameters, self.parameter_engine, self.hessian )

    # def __repr__(self):
    #     """Display all class dictionary keys and values excluding callables."""
    #
    #     return {key: value for key, value in __class__.__dict__.items() if not key.startswith('__') and not callable(key)}

    def read_pdb(self, QM=False, MM=False):
        """Reads the input PDB file to find the ATOM or HETATM tags, extracts the elements and xyz coordinates.
        Then read through the connection tags and build connectivity network only works if connections present in PDB file.
        Bonds are easily found through the edges of the network.
        Can also generate a simple plot of the network."""

        from re import sub
        from networkx import Graph, draw
        # import matplotlib.pyplot as plt

        with open(self.filename, 'r') as pdb:
            lines = pdb.readlines()

        molecule = []
        self.topology = Graph()
        self.atom_names = []

        atom_count = 1  # atom counter used for graph node generation
        for line in lines:
            if 'ATOM' in line or 'HETATM' in line:
                element = str(line[76:78])
                element = sub('[0-9]+', '', element)
                element = element.replace(" ", "")
                self.atom_names.append(str(line.split()[2]))

                # If the element column is missing from the pdb, extract the element from the name.
                if not element:
                    element = str(line.split()[2])[:-1]
                    element = sub('[0-9]+', '', element)

                # Also add the atom number as the node in the graph
                self.topology.add_node(atom_count)
                atom_count += 1
                molecule.append([element, float(line[30:38]), float(line[38:46]), float(line[46:54])])

            if 'CONECT' in line:
                # Now look through the connectivity section and add all edges to the graph corresponding to the bonds.
                for i in range(2, len(line.split())):
                    if int(line.split()[i]) != 0:
                        self.topology.add_edge(int(line.split()[1]), int(line.split()[i]))

<<<<<<< HEAD
        #draw(topology, with_labels=True, font_weight='bold') # uncomment these lines to draw the graph network generated from the pdb.
        #plt.show()

        return self.molecule, self.topology, self.atom_names
=======
        # draw(topology, with_labels=True, font_weight='bold') # uncomment these lines to draw the graph network generated from the pdb.
        # plt.show()
>>>>>>> 3b37fe45

        if QM:
            self.QMoptimized = molecule
        elif MM:
            self.MMoptimized = molecule
        else:
            self.molecule = molecule

        return self

    def find_angles(self):
        """Take the topology graph network and return a list of all angle combinations.
        Checked against OPLS-AA on molecules containing 10-63 angles."""

        from networkx import Graph, neighbors

        self.angles = []

        for node in self.topology.nodes:
            bonded = sorted(list(neighbors(self.topology, node)))
            if len(bonded) < 2:         # Check that the atom has more than one bond
                continue

            # Find all possible angle combinations from the list
            for i in range(len(bonded)):
                for j in range(i+1, len(bonded)):
                    atom1, atom3 = bonded[i], bonded[j]

                    self.angles.append((atom1, node, atom3))

        return self.angles

    def find_dihedrals(self):
        """Take the topology graph network and again return a dictionary of all possible dihedral combinations stored under
        the central bond keys which describe the angle."""

        from networkx import Graph, neighbors

        self.dihedrals = {}

        # Work through the network using each edge as a central dihedral bond
        for edge in self.topology.edges:

            for start in list(neighbors(self.topology, edge[0])):

                # Check atom not in main bond
                if start != edge[0] and start != edge[1]:

                    for end in list(neighbors(self.topology, edge[1])):

                        # Check atom not in main bond
                        if end != edge[0] and end != edge[1]:

                            if edge not in self.dihedrals.keys():
                                # Add the central edge as a key the first time it is used
                                self.dihedrals[edge] = [(start, edge[0], edge[1], end)]

                            else:
                                # Add the tuple to the correct key.
                                self.dihedrals[edge].append((start, edge[0], edge[1], end))

        return self.dihedrals

    def find_rotatable_dihedrals(self):
        """Take the topology graph network and dihedrals dictionary and for each dihedral in there work out if the torsion is
        rotatable. Returns a list of dihedral dictionary keys representing the rotatable dihedrals."""

        from networkx import Graph, has_path

        self.rotatable = []

        for key in self.dihedrals.keys(): # For each dihedral key remove the edge from the network
            self.topology.remove_edge(*key)

            # Check if there is still a path between the two atoms in the edges.
            if has_path(self.topology, key[0], key[1]):
                pass

            else:
                self.rotatable.append(key)

            # Add edge back to the network and try next key
            self.topology.add_edge(*key)

        return self.rotatable

    def get_dihedral_values(self, QM=False, MM=False):
        """Taking the molecules xyz coordinates and dihedrals dictionary the function returns a dictionary of dihedral
        angle keys and values. There is also the option to supply just the keys of the dihedrals you want to calculate."""

        from numpy import array, linalg, dot, degrees, cross, arctan2

        self.dih_phis = {}
        # Check if a rotatable tuple list is supplied, else calculate the angles for all dihedrals in the molecule.
        if self.rotatable:
            keys = self.rotatable

        else:
           keys = list(self.dihedrals.keys())

        if QM:
            molecule = self.QMoptimized

        elif MM:
            molecule = self.MMoptimized

        else:
            molecule = self.molecule

        for key in keys:
            torsions = self.dihedrals[key]
            for torsion in torsions:
                # Calculate the dihedral angle in the molecule using the molecule data array.
                x1 = array(molecule[int(torsion[0])-1][1:])
                x2 = array(molecule[int(torsion[1])-1][1:])
                x3 = array(molecule[int(torsion[2])-1][1:])
                x4 = array(molecule[int(torsion[3])-1][1:])
                b1 = x2 - x1
                b2 = x3 - x2
                b3 = x4 - x3
                t1 = linalg.norm(b2) * dot(b1, cross(b2, b3))
                t2 = dot(cross(b1, b2), cross(b2, b3))
                dih = arctan2(t1, t2)
                dih = degrees(dih)
                self.dih_phis[torsion] = dih

        return self.dih_phis

    def get_bond_lengths(self, QM=False, MM=False):
        """For the given molecule and topology find the length of all of the bonds."""

        from numpy import array, linalg

        self.bond_lengths = {}
        if QM:
            molecule = self.QMoptimized

        elif MM:
            molecule = self.MMoptimized

        else:
            molecule = self.molecule

        for edge in self.topology.edges:
            atom1 = array(molecule[int(edge[0])-1][1:])
            atom2 = array(molecule[int(edge[1])-1][1:])
            bond_dist = linalg.norm(atom2 - atom1)
            self.bond_lengths[edge] = bond_dist

        return self.bond_lengths

    def get_angle_values(self, QM=False, MM=False):
        """For the given molecule and list of angle terms measure the angle values
        return a dictionary of angles and values."""

        from numpy import array, linalg, dot, arccos, degrees
        self.angle_values = {}

        if QM:
            molecule = self.QMoptimized

        elif MM:
            molecule = self.MMoptimized

        else:
            molecule = self.molecule

        for angle in self.angles:
            x1 = array(molecule[int(angle[0])-1][1:])
            x2 = array(molecule[int(angle[1])-1][1:])
            x3 = array(molecule[int(angle[2])-1][1:])
            b1 = x1 - x2
            b2 = x3 - x2
            cosine_angle = dot(b1, b2) / (linalg.norm(b1) * linalg.norm(b2))
            theta = degrees(arccos(cosine_angle))
            self.angle_values[angle] = theta

        return self.angle_values

    def write_PDB(self, QM=False, MM=False):
        """Take the current molecule and topology and write a pdb file for the molecule."""
        pass

    def write_parameters(self):
        """Take the molecules parameter set and write an xml file for the molecule."""
        pass

    def read_xyz_geo(self):
        """Read a geometric opt.xyz file to find the molecule array structure."""

        opt_molecule = []
        write = False
        # opt.xyz is the geometric optimised structure file.
        with open('opt.xyz', 'r') as opt:
            lines = opt.readlines()
            for line in lines:
                if 'Iteration' in line:
                    print('Optimisation converged at iteration {} with final energy {}'.format(int(line.split()[1]),
                                                                                               float(line.split()[3])))
                    write = True

                elif write:
                    opt_molecule.append([line.split()[0], float(line.split()[1]),
                                         float(line.split()[2]), float(line.split()[3])])
        self.QMoptimized = opt_molecule
        return self

    def read_xyz(self, QM=False, MM=True):
<<<<<<< HEAD
        """Read a general xyz file format and return the structure array. QM and MM decide where it will be stored in the molecule."""
        pass

=======
        """Read a general xyz file format and return the structure array.
        QM and MM decide where it will be stored in the molecule."""
>>>>>>> 3b37fe45
<|MERGE_RESOLUTION|>--- conflicted
+++ resolved
@@ -84,15 +84,9 @@
                     if int(line.split()[i]) != 0:
                         self.topology.add_edge(int(line.split()[1]), int(line.split()[i]))
 
-<<<<<<< HEAD
-        #draw(topology, with_labels=True, font_weight='bold') # uncomment these lines to draw the graph network generated from the pdb.
-        #plt.show()
-
-        return self.molecule, self.topology, self.atom_names
-=======
+
         # draw(topology, with_labels=True, font_weight='bold') # uncomment these lines to draw the graph network generated from the pdb.
         # plt.show()
->>>>>>> 3b37fe45
 
         if QM:
             self.QMoptimized = molecule
@@ -301,11 +295,5 @@
         return self
 
     def read_xyz(self, QM=False, MM=True):
-<<<<<<< HEAD
         """Read a general xyz file format and return the structure array. QM and MM decide where it will be stored in the molecule."""
         pass
-
-=======
-        """Read a general xyz file format and return the structure array.
-        QM and MM decide where it will be stored in the molecule."""
->>>>>>> 3b37fe45
