--- conflicted
+++ resolved
@@ -285,7 +285,7 @@
         else:
             # Try to load the file using RDKit; this should ensure we always have the connection info
             try:
-                rdkit_mol = RDKit().read_file(self.filename.name)
+                rdkit_mol = RDKit().read_file(self.filename)
                 # Now extract the molecule from RDKit
                 self.mol_from_rdkit(rdkit_mol)
 
@@ -345,7 +345,7 @@
                     atom_name = atom.GetProp('_TriposAtomName')
                     partial_charge = atom.GetProp('_TriposPartialCharge')
                 except KeyError:
-                    # Mol from smiles extraction
+                    # Mol from smiles extraction also chatch mol files here
                     partial_charge = atom.GetProp('_GasteigerCharge')
                     # smiles does not have atom names so generate them here
                     atom_name = f'{atom.GetSymbol()}{i}'
@@ -508,17 +508,8 @@
         Using the QC json, extract the atoms and bonds (connectivity) to build a full topology.
         Insert the coords into the molecule too.
         """
-<<<<<<< HEAD
-        topology = nx.Graph()
-        atoms = []
-
-        for i, atom in enumerate(self.qc_json['symbols']):
-            atoms.append(Atom(atomic_number=Element().number(atom), atom_index=i, atom_name=f'{atom}{i}'))
-            topology.add_node(i)
-=======
         self.topology = nx.Graph()
         self.atoms = []
->>>>>>> 964c2773
 
         for i, atom in enumerate(self.qc_json['symbols']):
             self.atoms.append(Atom(atomic_number=Element().number(atom), atom_index=i, atom_name=f'{atom}{i}'))
@@ -574,7 +565,7 @@
             near = sorted(list(nx.neighbors(self.topology, node)))
             # if the atom has 3 bonds it could be an improper
             # Check if an sp2 carbon
-            if len(near) == 3 and self.atoms[node].element == 'C':
+            if len(near) == 3 and self.atoms[node].atomic_name == 'C':
                 improper_torsions.append((node, near[0], near[1], near[2]))
 
         if improper_torsions:
