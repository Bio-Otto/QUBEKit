#!/usr/bin/env python3

from QUBEKit.engines import Element, RDKit
from QUBEKit.utils import constants
from QUBEKit.utils.exceptions import FileTypeError, TopologyMismatch

from collections import OrderedDict
from datetime import datetime
from itertools import groupby
import os
from pathlib import Path
import pickle
import re

import networkx as nx
import numpy as np

from xml.dom.minidom import parseString
import xml.etree.ElementTree as ET


class Atom:
    """
    Class to hold all of the "per atom" information.
    All atoms in Molecule will have an instance of this Atom class to describe their properties.
    """

    def __init__(self, atomic_number, atom_index, atom_name='', partial_charge=None, formal_charge=None):

        self.atomic_number = atomic_number
        self.atomic_mass = Element().mass(atomic_number)
        # The actual atomic symbol as per periodic table e.g. C, F, Pb, etc
        self.atomic_symbol = Element().name(atomic_number).title()
        # The QUBEKit assigned name derived from the atomic name and its index e.g. C1, F8, etc
        self.atom_name = atom_name
        self.atom_index = atom_index
        self.partial_charge = partial_charge
        self.formal_charge = formal_charge
        self.atom_type = None
        self.bonds = []

    def add_bond(self, bonded_index):
        """
        Add a bond to the atom, this will make sure the bond has not already been described
        :param bonded_index: The index of the atom bonded to self
        """

        if bonded_index not in self.bonds:
            self.bonds.append(bonded_index)

    def __repr__(self):
        return f'{self.__class__.__name__}({self.__dict__!r})'

    def __str__(self):
        """
        Prints the Atom class objects' names and values one after another with new lines between each.
        """

        return_str = ''
        for key, val in self.__dict__.items():
            # Return all objects as {atom object name} = {atom object value(s)}.
            return_str += f'\n{key} = {val}\n'

        return return_str


class DefaultsMixin:
    """
    This class holds all of the default configs from the config file.
    It's effectively a placeholder for all of the attributes which may
    be changed by editing the config file(s).

    It's a mixin because:
        * Normal multiple inheritance doesn't make sense in this context
        * Composition would be a bit messier and may require stuff like:
            mol = Ligand('methane.pdb', 'methane')
            mol.defaults.threads
            >> 2

            rather than the nice clean:
            mol.threads
            >> 2
        * Mixin is cleaner and clearer with respect to super() calls.
    """

    def __init__(self, *args, **kwargs):

        super().__init__(*args, **kwargs)

        self.theory = 'wB97XD'
        self.basis = '6-311++G(d,p)'
        self.vib_scaling = 1
        self.threads = 4
        self.memory = 4
        self.convergence = 'GAU_TIGHT'
        self.iterations = 350
        self.bonds_engine = 'psi4'
        self.density_engine = 'g09'
        self.charges_engine = 'chargemol'
        self.ddec_version = 6
        self.geometric = True
        self.solvent = True

        self.dih_start = -165
        self.increment = 15
        self.dih_end = 180
        self.t_weight = 'infinity'
        self.opt_method = 'BFGS'
        self.refinement_method = 'SP'
        self.tor_limit = 20
        self.div_index = 0
        self.parameter_engine = 'antechamber'
        self.l_pen = 0.0
        self.mm_opt_method = 'openmm'
        self.relative_to_global = False

        self.excited_state = False
        self.excited_theory = 'TDA'
        self.nstates = 3
        self.excited_root = 1
        self.use_pseudo = False
        self.pseudo_potential_block = ""

        self.chargemol = '/home/<QUBEKit_user>/chargemol_09_26_2017'
        self.log = 999
        self.testing = False


class Molecule:
    """Base class for ligands and proteins."""

    def __init__(self, mol_input, name=None, is_protein=False):
        """
        # Namings
        smiles                  str; SMILES string for the molecule e.g. 'c1cc[nH]c1'
        filename                str; Full filename e.g. methane.pdb
        qc_json                 json dict; QC json data. Only used if loading from qcarchive/portal
        name                    str; Molecule name e.g. 'methane'
        is_protein              bool; whether or not the molecule is a protein

        # Structure
        coords                  Dict of numpy arrays of the coords where the keys are the input type ('mm', 'qm', etc)
        topology                networkx Graph() object. Contains connection information for molecule
        angles                  List of tuples; Shows angles based on atom indices (from 0) e.g. (1, 2, 4), (1, 2, 5)
        dihedrals               Dictionary of dihedral tuples stored under their common core bond
                                e.g. {(1,2): [(3, 1, 2, 6), (3, 1, 2, 7)]}
        improper_torsions
        rotatable               List of dihedral core tuples [(1,2)]
        bond_lengths            Dictionary of bond lengths stored under the bond tuple
                                e.g. {(1, 3): 1.115341203992107} (angstroms)
        dih_phis                Dictionary of the dihedral angles measured in the molecule object stored under the
                                dihedral tuple e.g. {(3, 1, 2, 6): -70.3506776877}  (degrees)
        angle_values            Dictionary of the angle values measured in the molecule object stored under the
                                angle tuple e.g. {(2, 1, 3): 107.2268} (degrees)
        symm_hs
        qm_energy

        # XML Info
        xml_tree                An XML class object containing the force field values
        AtomTypes               dict of lists; basic non-symmetrised atoms types for each atom in the molecule
                                e.g. {0, ['C1', 'opls_800', 'C800'], 1: ['H1', 'opls_801', 'H801'], ... }
        extra_sites
        qm_scans                Dictionary of central scanned bonds and there energies and structures

        # This section has different units due to it interacting with OpenMM
        HarmonicBondForce       Dictionary of equilibrium distances and force constants stored under the bond tuple.
                                {(1, 2): [0.108, 405.65]} (nano meters, kJ/mol)
        HarmonicAngleForce      Dictionary of equilibrium angles and force constants stored under the angle tuple
                                e.g. {(2, 1, 3): [2.094395, 150.00]} (radians, kJ/mol)
        PeriodicTorsionForce    Dictionary of lists of the torsions values [periodicity, k, phase] stored under the
                                dihedral tuple with an improper tag only for improper torsions
                                e.g. {(3, 1, 2, 6): [[1, 0.6, 0], [2, 0, 3.141592653589793], ... Improper]}
        NonbondedForce          OrderedDict; L-J params. Keys are atom index, vals are [charge, sigma, epsilon]

        # Symmetrisation
        bond_types
        angle_types
        dihedral_types
        improper_types

        dih_start
        dih_end
        increments

        combination             str; Combination rules e.g. 'opls'

        # QUBEKit Internals
        state                   str; Describes the stage the analysis is in for pickling and unpickling
        config_file             str or path; the config file used for the execution
        restart                 bool; is the current execution starting from the beginning (False) or restarting (True)?
        """

        self.mol_input = mol_input
        self.name = name
        self.is_protein = is_protein

        # The three possible input types; these are set in read_input() (unless it's a protein)
        self.filename = Path(mol_input) if is_protein else None
        self.smiles = None
        self.qc_json = None

        self.rdkit_mol = None

        # Structure
        self.coords = {'qm': [], 'mm': [], 'input': [], 'temp': [], 'traj': []}
        self.topology = None
        self.angles = None
        self.dihedrals = None
        self.improper_torsions = None
        self.rotatable = None
        self.bond_lengths = None
        self.atoms = None
        self.dih_phis = None
        self.angle_values = None
        self.symm_hs = None
        self.qm_energy = None
        self.charge = 0
        self.multiplicity = 1
        self.qm_scans = None
        self.scan_order = None
        self.descriptors = None

        # XML Info
        self.xml_tree = None
        self.AtomTypes = None
        self.extra_sites = None
        self.HarmonicBondForce = None
        self.HarmonicAngleForce = None
        self.PeriodicTorsionForce = None
        self.NonbondedForce = None

        # Symmetrisation
        self.bond_types = None
        self.angle_types = None
        self.dihedral_types = None
        self.improper_types = None

        # Dihedral settings
        self.dih_starts = {}
        self.dih_ends = {}
        self.increments = {}

        self.combination = None

        # QUBEKit internals
        self.state = None
        self.config_file = 'master_config.ini'
        self.restart = False
        self.atom_symmetry_classes = None
        self.verbose = True

        # Read mol_input and generate mol info from file, smiles string or qc_json.
        if self.is_protein:
            return

        self.read_input()
        self.check_names_are_unique()

    def __repr__(self):
        return f'{self.__class__.__name__}({self.__dict__!r})'

    def __str__(self, trunc=False):
        """
        Prints the Molecule class objects' names and values one after another with new lines between each.
        Mostly just used for logging, debugging and displaying the results at the end of a run.
        If trunc is set to True:
            Check the items being printed:
                If they are empty or None -> skip over them
                If they're short (<120 chars) -> print them as normal
                Otherwise -> print a truncated version of them.
        If trunc is set to False:
            Just print everything (all key: value pairs) as is with a little extra spacing.
        """

        return_str = ''

        if trunc:
            for key, val in self.__dict__.items():

                # Just checking (if val) won't work as truth table is ambiguous for length > 1 arrays
                # I know this is gross, but it's the best of a bad situation.
                try:
                    bool(val)
                # Catch numpy array truth table error
                except ValueError:
                    continue

                # Ignore NoneTypes and empty lists / dicts etc unless type is int (charge = 0 for example)
                if val is not None and (val or isinstance(val, int)):
                    return_str += f'\n{key} = '

                    # if it's smaller than 120 chars: print it as is. Otherwise print a version cut off with "...".
                    if len(str(key) + str(val)) < 120:
                        # Print the repr() not the str(). This means generator expressions etc appear too.
                        return_str += repr(val)
                    else:
                        return_str += repr(val)[:121 - len(str(key))] + '...'

        else:
            for key, val in self.__dict__.items():
                # Return all objects as {ligand object name} = {ligand object value(s)} without any special formatting.
                return_str += f'\n{key} = {repr(val)}\n'

        return return_str

    # def __getattr__(self, attr):
    #     """
    #     Used to help future-proof ligand object.
    #
    #     If an older version of QUBEKit is used to create a Ligand() object;
    #     then QUBEKit is updated and -restart is used;
    #     if a new attribute doesn't exist in the old Ligand() object;
    #     this method should catch that.
    #     :param attr: name of attribute which is being accessed
    #     :return: the attribute itself (get the attr will work again since it has been set)
    #     """
    #     print(f'failed to access: {attr}')
    #     # Re-initialise Ligand() and use it to set, then get any missing attributes
    #     setattr(self, attr, getattr(Ligand(*self.mol_input), attr, None))
    #     return getattr(self, attr)

    def read_input(self):
        """
        The base input reader used upon class instantiation; it will decide how to handle the input
        based on the file suffix, smiles string or qc_json.
        """

        # Molecule classes are used by qc_json
        if self.mol_input.__class__.__name__ == 'Molecule':
            self.qc_json = self.mol_input
            self._read_qc_json()

        # Check if a file that exists is passed
        elif Path(self.mol_input).exists():
            self.filename = Path(self.mol_input)
            self.name = self.filename.stem
            self.read_file(self.filename, input_type='input')

        # If it's a string, and doesn't contain '.' (not a file that doesn't exist) then it's a smiles string
        elif isinstance(self.mol_input, str) and '.' not in self.mol_input:
            self.smiles = self.mol_input
            self.rdkit_mol = RDKit.smiles_to_rdkit_mol(self.smiles, name=self.name)
            self.mol_from_rdkit(self.rdkit_mol, input_type='input')

        else:
            raise RuntimeError('Cannot parse input. A valid file type, smiles string or qc json must be provided.')

    def read_file(self, input_file, input_type):
        """
        A general file reader that should not be used to instantiate the class.
        Attempts to read file with rdkit, if that fails, QUBEKit file readers are used instead.
        :param input_file: The name of the file to be read
        :param input_type: The type of coordinates it contains ie QM geometry/ MM geometry
        :return: An updated ligand object if the topology matches.
        """

        input_file = Path(input_file)
        try:
            rdkit_mol = RDKit.read_file(input_file)
            self.mol_from_rdkit(rdkit_mol, input_type=input_type)
        except AttributeError:
            if input_type == 'input':
                print('Could not create ligand from RDKit using default readers')
            if input_file.suffix == '.pdb':
                self.read_pdb(input_file, input_type=input_type)
            elif input_file.suffix == '.mol2':
                self.read_mol2(input_file, input_type=input_type)
            elif input_file.suffix == '.xyz':
                self.read_xyz(input_file, input_type=input_type)
            else:
                raise FileTypeError('Unsupported file type.')

    def check_names_are_unique(self):
        """
        To prevent problems occurring with some atoms perceived to be the same,
        check the atom names to ensure they are all unique.
        If some are the same, reset all atom names to be: f'{atomic_symbol}{index}'.
        This ensure they are all unique.
        """

        atom_names = [atom.atom_name for atom in self.atoms]
        # If some atom names aren't unique
        if len(set(atom_names)) < len(atom_names):
            # Change the atom name only; everything else is the same as it was.
            self.atoms = [Atom(atomic_number=atom.atomic_number,
                               atom_index=atom.atom_index,
                               atom_name=f'{atom.atomic_symbol}{i}',
                               partial_charge=atom.partial_charge,
                               formal_charge=atom.formal_charge) for i, atom in enumerate(self.atoms)]

    def mol_from_rdkit(self, rdkit_molecule, input_type='input'):
        """
        Unpack a RDKit molecule into the QUBEKit ligand if instance else just load a valid set of coordinates
        :param rdkit_molecule: The rdkit molecule instance
        :param input_type: Where the coordinates should be stored
        :return: The ligand object with the internal structures if instance
        """

        topology = nx.Graph()
        atoms = []

        if self.name is None:
            self.name = rdkit_molecule.GetProp('_Name')
        # Collect the atom names and bonds
        for atom in rdkit_molecule.GetAtoms():
            # Collect info about each atom
            atomic_number = atom.GetAtomicNum()
            index = atom.GetIdx()
            try:
                # PDB file extraction
                atom_name = atom.GetMonomerInfo().GetName().strip()
            except AttributeError:
                try:
                    # Mol2 file extraction
                    atom_name = atom.GetProp('_TriposAtomName')
                except KeyError:
                    # smiles and mol files have no atom names so generate them here if they are not declared
                    atom_name = f'{atom.GetSymbol()}{index}'

            qube_atom = Atom(atomic_number, index, atom_name, formal_charge=atom.GetFormalCharge())

            # Instance the basic qube_atom
            qube_atom.atom_type = atom.GetSmarts()

            # Add the atoms as nodes
            topology.add_node(atom.GetIdx())

            # Add the bonds
            for bonded in atom.GetNeighbors():
                topology.add_edge(atom.GetIdx(), bonded.GetIdx())
                qube_atom.add_bond(bonded.GetIdx())

            # Now add the atom to the molecule
            atoms.append(qube_atom)

        # Now get the coordinates
        coords = rdkit_molecule.GetConformer().GetPositions()

        # Now get any descriptors we can find
        descriptors = RDKit.rdkit_descriptors(rdkit_molecule)

        self._validate_info(topology, atoms, coords, input_type, rdkit_molecule, descriptors)

    def _validate_info(self, topology, atoms, coords, input_type, rdkit_molecule=None, descriptors=None):
        """
        Check if the provided information should be stored or not
        :param topology: networkx graph of the topology
        :param atoms: a list of Atom objects
        :param coords: a numpy array of the coords
        :param rdkit_molecule: the rdkit molecule we have extracted the info from
        :param descriptors: a dictionary of the rdkit descriptors
        :return: the updated ligand object
        """

        # Now check we instancing the ligand if we are then store the info
        if input_type == 'input':
            self.topology = topology
            self.atoms = atoms
            self.descriptors = descriptors
            self.coords[input_type] = coords
            self.rdkit_mol = rdkit_molecule
        else:
            # Check if the new topology is the same then store the new coordinates
            if nx.algorithms.is_isomorphic(self.topology, topology):
                self.coords[input_type] = coords
            else:
                raise TopologyMismatch('Topologies are not the same; cannot store coordinates.')

    def read_pdb(self, input_file, input_type='input'):
        """
        Reads the input PDB file to find the ATOM or HETATM tags, extracts the elements and xyz coordinates.
        Then reads through the connection tags and builds a connectivity network
        (only works if connections are present in PDB file).
        Bonds are easily found through the edges of the network.
        """

        molecule = []
        topology = nx.Graph()
        atoms = []

        atom_count = 0

        with open(input_file, 'r') as pdb:

            for line in pdb:
                if 'ATOM' in line or 'HETATM' in line:
                    # start collecting the atom class info
                    atomic_symbol = str(line[76:78])
                    atomic_symbol = re.sub('[0-9]+', '', atomic_symbol)
                    atomic_symbol = atomic_symbol.strip()
                    atom_name = str(line.split()[2])

                    # If the element column is missing from the pdb, extract the atomic_symbol from the atom name.
                    if not atomic_symbol:
                        atomic_symbol = str(line.split()[2])[:-1]
                        atomic_symbol = re.sub('[0-9]+', '', atomic_symbol)

                    atomic_number = Element().number(atomic_symbol)
                    # Now instance the qube atom
                    qube_atom = Atom(atomic_number, atom_count, atom_name)
                    atoms.append(qube_atom)

                    # Also add the atom number as the node in the graph
                    topology.add_node(atom_count)
                    atom_count += 1
                    molecule.append([float(line[30:38]), float(line[38:46]), float(line[46:54])])

                if 'CONECT' in line:
                    atom_index = int(line.split()[1]) - 1
                    # Search the connectivity section and add all edges to the graph corresponding to the bonds.
                    for i in range(2, len(line.split())):
                        if int(line.split()[i]) != 0:
                            bonded_index = int(line.split()[i]) - 1
                            topology.add_edge(atom_index, bonded_index)
                            atoms[atom_index].add_bond(bonded_index)
                            atoms[bonded_index].add_bond(atom_index)

        # put the object back into the correct place
        coords = np.array(molecule)
        self._validate_info(topology, atoms, coords, input_type)

    def read_mol2(self, input_file, input_type='input'):
        """
        Read an input mol2 file and extract the atom names, positions, atom types and bonds.
        :param input_file:
        :param input_type: Assign the structure to right holder, input, mm, qm, temp or traj.
        :return: The object back into the right place.
        """

        molecule = []
        topology = nx.Graph()
        atoms = []

        atom_count = 0

        with open(input_file, 'r') as mol2:

            atom_flag = False
            bond_flag = False

            for line in mol2:
                if '@<TRIPOS>ATOM' in line:
                    atom_flag = True
                    continue
                elif '@<TRIPOS>BOND' in line:
                    atom_flag = False
                    bond_flag = True
                    continue
                elif '@<TRIPOS>SUBSTRUCTURE' in line:
                    bond_flag = False
                    continue

                if atom_flag:
                    # Add the molecule information
                    atomic_symbol = line.split()[1][:2]
                    atomic_symbol = re.sub('[0-9]+', '', atomic_symbol)
                    atomic_symbol = atomic_symbol.strip().title()

                    atomic_number = Element().number(atomic_symbol)

                    molecule.append([float(line.split()[2]), float(line.split()[3]), float(line.split()[4])])

                    # Collect the atom names
                    atom_name = str(line.split()[1])

                    # Add the nodes to the topology object
                    topology.add_node(atom_count)
                    atom_count += 1

                    # Get the atom types
                    atom_type = line.split()[5]
                    atom_type = atom_type.replace(".", "")

                    # Make the qube_atom
                    qube_atom = Atom(atomic_number, atom_count, atom_name)
                    qube_atom.atom_type = atom_type

                    atoms.append(qube_atom)

                if bond_flag:
                    # Add edges to the topology network
                    atom_index, bonded_index = int(line.split()[1]) - 1, int(line.split()[2]) - 1
                    topology.add_edge(atom_index, bonded_index)
                    atoms[atom_index].add_bond(bonded_index)
                    atoms[bonded_index].add_bond(atom_index)

        # put the object back into the correct place
        coords = np.array(molecule)
        self._validate_info(topology, atoms, coords, input_type)

    def read_xyz(self, name, input_type='traj'):
        """
        Read an xyz file and get all frames from the file and put in the traj molecule holder by default
        or if there is only one frame change the input location. This will also strip the xyz file of any dummy atoms.
        """

<<<<<<< HEAD
        # TODO Make this more flexible so that it accepts .xyz files with slightly different formatting
=======
        # TODO Make this more flexible so that it accepts xyz's with slightly different formatting
>>>>>>> 8f698ae0

        traj_molecules = []
        molecule = []
        try:
            with open(name, 'r') as xyz_file:
                # get the number of atoms
                n_atoms = len(self.atoms)
                for line in xyz_file:
                    line = line.split()
                    # skip frame heading lines
                    if len(line) <= 1 or 'Iteration' in line:
                        continue
                    molecule.append([float(line[1]), float(line[2]), float(line[3])])

                    if len(molecule) == n_atoms:
                        # we have collected the molecule now store the frame
                        traj_molecules.append(np.array(molecule))
                        molecule = []

            # check how many frames we have
            if len(traj_molecules) == 1:
                self.coords[input_type] = traj_molecules[0]
            else:
                self.coords[input_type] = traj_molecules

        except FileNotFoundError:
            raise FileNotFoundError('Cannot find xyz file to read.')

    def _read_qc_json(self):
        """
        Using the QC json, extract the atoms and bonds (connectivity) to build a full topology.
        Insert the coords into the molecule too.
        """
        self.topology = nx.Graph()
        self.atoms = []

        for i, atom in enumerate(self.qc_json.symbols):
            self.atoms.append(Atom(atomic_number=Element().number(atom), atom_index=i, atom_name=f'{atom}{i}'))
            self.topology.add_node(i)

        for bond in self.qc_json.connectivity:
            self.topology.add_edge(*bond[:2])

        self.coords['input'] = np.array(self.qc_json.geometry).reshape((len(self.atoms), 3)) * constants.BOHR_TO_ANGS

    def get_atom_with_name(self, name):
        """
        Search through the molecule for an atom with that name and return it when found
        :param name: The name of the atom we are looking for
        :return: The QUBE Atom object with the name
        """

        for atom in self.atoms:
            if atom.atom_name == name:
                return atom
        raise AttributeError('No atom found with that name.')

    def read_geometric_traj(self, trajectory):
        """
        Read in the molecule coordinates to the traj holder from a geometric optimisation using qcengine.
        :param trajectory: The qcengine trajectory
        """

        for frame in trajectory:
            opt_traj = []
            # Convert coordinates from bohr to angstroms
            geometry = np.array(frame['molecule']['geometry']) * constants.BOHR_TO_ANGS
            for i, atom in enumerate(frame['molecule']['symbols']):
                opt_traj.append([geometry[0 + i * 3], geometry[1 + i * 3], geometry[2 + i * 3]])
            self.coords['traj'].append(np.array(opt_traj))

    def find_impropers(self):
        """
        Take the topology graph and find all of the improper torsions in the molecule;
        these are atoms with 3 bonds.
        """

        improper_torsions = []

        for node in self.topology.nodes:
            near = sorted(list(nx.neighbors(self.topology, node)))
            # if the atom has 3 bonds it could be an improper
            # Check if an sp2 carbon or N
            if len(near) == 3 and (self.atoms[node].atomic_symbol == 'C' or self.atoms[node].atomic_symbol == 'N'):
                # Store each combination of the improper torsion
                improper_torsions.append((node, near[0], near[1], near[2]))

        self.improper_torsions = improper_torsions or None

    def find_angles(self):
        """
        Take the topology graph network and return a list of all angle combinations.
        Checked against OPLS-AA on molecules containing 10-63 angles.
        """

        angles = []

        for node in self.topology.nodes:
            bonded = sorted(list(nx.neighbors(self.topology, node)))

            # Check that the atom has more than one bond
            if len(bonded) < 2:
                continue

            # Find all possible angle combinations from the list
            for i in range(len(bonded)):
                for j in range(i + 1, len(bonded), 1):
                    atom1, atom3 = bonded[i], bonded[j]

                    angles.append((atom1, node, atom3))

        self.angles = angles or None

    def find_bond_lengths(self, input_type='input'):
        """For the given molecule and topology find the length of all of the bonds."""

        bond_lengths = {}

        molecule = self.coords[input_type]

        for edge in self.topology.edges:
            atom1 = molecule[edge[0]]
            atom2 = molecule[edge[1]]
            bond_lengths[edge] = np.linalg.norm(atom2 - atom1)

        # Check if the dictionary is full then store else leave as None
        self.bond_lengths = bond_lengths or None

    def find_dihedrals(self):
        """
        Take the topology graph network and again return a dictionary of all possible dihedral combinations
        stored under the central bond keys, which describe the angle.
        """

        dihedrals = {}

        # Work through the network using each edge as a central dihedral bond
        for edge in self.topology.edges:

            for start in list(nx.neighbors(self.topology, edge[0])):

                # Check atom not in main bond
                if start != edge[0] and start != edge[1]:

                    for end in list(nx.neighbors(self.topology, edge[1])):

                        # Check atom not in main bond
                        if end != edge[0] and end != edge[1]:

                            if edge not in dihedrals:
                                # Add the central edge as a key the first time it is used
                                dihedrals[edge] = [(start, edge[0], edge[1], end)]

                            else:
                                # Add the tuple to the correct key.
                                dihedrals[edge].append((start, edge[0], edge[1], end))

        self.dihedrals = dihedrals or None

    def find_rotatable_dihedrals(self):
        """
        For each dihedral in the topology graph network and dihedrals dictionary, work out if the torsion is
        rotatable. Returns a list of dihedral dictionary keys representing the rotatable dihedrals.
        Also exclude standard rotations such as amides and methyl groups.
        """

        if self.dihedrals:
            rotatable = []

            # For each dihedral key remove the edge from the network
            for key in self.dihedrals:
                self.topology.remove_edge(*key)

                # Check if there is still a path between the two atoms in the edges.
                if not nx.has_path(self.topology, *key):
                    rotatable.append(key)

                # Add edge back to the network and try next key
                self.topology.add_edge(*key)

            self.rotatable = rotatable or None

    def get_dihedral_values(self, input_type='input'):
        """
        Taking the molecules' xyz coordinates and dihedrals dictionary, return a dictionary of dihedral
        angle keys and values. Also an option to only supply the keys of the dihedrals you want to calculate.
        """

        if self.dihedrals:

            dih_phis = {}

            molecule = self.coords[input_type]

            for val in self.dihedrals.values():
                for torsion in val:
                    # Calculate the dihedral angle in the molecule using the molecule data array.
                    x1, x2, x3, x4 = [molecule[torsion[i]] for i in range(4)]
                    b1, b2, b3 = x2 - x1, x3 - x2, x4 - x3
                    t1 = np.linalg.norm(b2) * np.dot(b1, np.cross(b2, b3))
                    t2 = np.dot(np.cross(b1, b2), np.cross(b2, b3))
                    dih_phis[torsion] = np.degrees(np.arctan2(t1, t2))

            self.dih_phis = dih_phis or None

    def get_angle_values(self, input_type='input'):
        """
        For the given molecule and list of angle terms measure the angle values,
        then return a dictionary of angles and values.
        """

        angle_values = {}

        molecule = self.coords[input_type]

        for angle in self.angles:
            x1 = molecule[angle[0]]
            x2 = molecule[angle[1]]
            x3 = molecule[angle[2]]
            b1, b2 = x1 - x2, x3 - x2
            cosine_angle = np.dot(b1, b2) / (np.linalg.norm(b1) * np.linalg.norm(b2))
            angle_values[angle] = np.degrees(np.arccos(cosine_angle))

        self.angle_values = angle_values or None

    def symmetrise_bonded_parameters(self):
        """
        Apply symmetry to the parameters stored in the molecule based on types from rdkit.
        """

        if self.bond_types is not None:

            # Collect all of the bond values from the HarmonicBondForce dict
            for bonds in self.bond_types.values():
                bond_lens, bond_forces = zip(*[self.HarmonicBondForce[bond] for bond in bonds])

                # Average
                bond_lens, bond_forces = sum(bond_lens) / len(bond_lens), sum(bond_forces) / len(bond_forces)

                # Replace with averaged values
                for bond in bonds:
                    self.HarmonicBondForce[bond] = [bond_lens, bond_forces]

            # Collect all of the angle values from the HarmonicAngleForce dict
            for angles in self.angle_types.values():
                angle_vals, angle_forces = zip(*[self.HarmonicAngleForce[angle] for angle in angles])

                # Average
                angle_vals, angle_forces = sum(angle_vals) / len(angle_vals), sum(angle_forces) / len(angle_forces)

                # Replace with averaged values
                for angle in angles:
                    self.HarmonicAngleForce[angle] = [angle_vals, angle_forces]

    def write_parameters(self, name=None, is_protein=False):
        """
        Take the molecule's parameter set and write an xml file for the molecule.
        """

        # First build the xml tree
        self.build_tree(protein=is_protein)

        tree = self.xml_tree.getroot()
        messy = ET.tostring(tree, 'utf-8')

        pretty_xml_as_string = parseString(messy).toprettyxml(indent="")

        with open(f'{name if name is not None else self.name}.xml', 'w+') as xml_doc:
            xml_doc.write(pretty_xml_as_string)

    def build_tree(self, protein):
        """
        Separates the parameters and builds an xml tree ready to be used.
        """

        # Create XML layout
        root = ET.Element('ForceField')
        AtomTypes = ET.SubElement(root, "AtomTypes")
        Residues = ET.SubElement(root, "Residues")

        Residue = ET.SubElement(Residues, "Residue", name=f'{"QUP" if protein else "UNK"}')

        HarmonicBondForce = ET.SubElement(root, "HarmonicBondForce")
        HarmonicAngleForce = ET.SubElement(root, "HarmonicAngleForce")
        PeriodicTorsionForce = ET.SubElement(root, "PeriodicTorsionForce")

        # Assign the combination rule
        c14 = '0.83333' if self.combination == 'amber' else '0.5'
        l14 = '0.5'

        # add the combination rule to the xml for geometric.
        NonbondedForce = ET.SubElement(root, "NonbondedForce", attrib={
            'coulomb14scale': c14, 'lj14scale': l14,
            'combination': self.combination})

        for key, val in self.AtomTypes.items():
            ET.SubElement(AtomTypes, "Type", attrib={
                'name': val[1], 'class': val[2],
                'element': self.atoms[key].atomic_symbol,
                'mass': str(self.atoms[key].atomic_mass)})

            ET.SubElement(Residue, "Atom", attrib={'name': val[0], 'type': val[1]})

        # Add the bonds / connections
        for key, val in self.HarmonicBondForce.items():
            ET.SubElement(Residue, "Bond", attrib={'from': str(key[0]), 'to': str(key[1])})

            ET.SubElement(HarmonicBondForce, "Bond", attrib={
                'class1': self.AtomTypes[key[0]][2],
                'class2': self.AtomTypes[key[1]][2],
                'length': f'{float(val[0]):.6f}', 'k': f'{float(val[1]):.6f}'})

        # Add the angles
        for key, val in self.HarmonicAngleForce.items():
            ET.SubElement(HarmonicAngleForce, "Angle", attrib={
                'class1': self.AtomTypes[key[0]][2],
                'class2': self.AtomTypes[key[1]][2],
                'class3': self.AtomTypes[key[2]][2],
                'angle': f'{float(val[0]):.6f}', 'k': f'{float(val[1]):.6f}'})

        # add the proper and improper torsion terms
        for key in self.PeriodicTorsionForce:
            if self.PeriodicTorsionForce[key][-1] == 'Improper':
                tor_type = 'Improper'
            else:
                tor_type = 'Proper'
            ET.SubElement(PeriodicTorsionForce, tor_type, attrib={
                'class1': self.AtomTypes[key[0]][2],
                'class2': self.AtomTypes[key[1]][2],
                'class3': self.AtomTypes[key[2]][2],
                'class4': self.AtomTypes[key[3]][2],
                'k1': str(self.PeriodicTorsionForce[key][0][1]),
                'k2': str(self.PeriodicTorsionForce[key][1][1]),
                'k3': str(self.PeriodicTorsionForce[key][2][1]),
                'k4': str(self.PeriodicTorsionForce[key][3][1]),
                'periodicity1': '1', 'periodicity2': '2',
                'periodicity3': '3', 'periodicity4': '4',
                'phase1': str(self.PeriodicTorsionForce[key][0][2]),
                'phase2': str(self.PeriodicTorsionForce[key][1][2]),
                'phase3': str(self.PeriodicTorsionForce[key][2][2]),
                'phase4': str(self.PeriodicTorsionForce[key][3][2])})

        # add the non-bonded parameters
        for key in self.NonbondedForce:
            ET.SubElement(NonbondedForce, "Atom", attrib={
                'type': self.AtomTypes[key][1],
                'charge': f'{self.NonbondedForce[key][0]:.6f}',
                'sigma': f'{self.NonbondedForce[key][1]:.6f}',
                'epsilon': f'{self.NonbondedForce[key][2]:.6f}'})

        # Add all of the virtual site info if present
        if self.extra_sites:
            # Add the atom type to the top
            for key, val in self.extra_sites.items():
                ET.SubElement(AtomTypes, "Type", attrib={
                    'name': f'v-site{key + 1}', 'class': f'X{key + 1}', 'mass': '0'})

                # Add the atom info
                ET.SubElement(Residue, "Atom", attrib={
                    'name': f'X{key + 1}', 'type': f'v-site{key + 1}'})

                # Add the local coords site info
                ET.SubElement(Residue, "VirtualSite", attrib={
                    'type': 'localCoords',
                    'index': str(key + len(self.atoms)),
                    'atom1': str(val[0][0]), 'atom2': str(val[0][1]), 'atom3': str(val[0][2]),
                    'wo1': '1.0', 'wo2': '0.0', 'wo3': '0.0',
                    'wx1': '-1.0', 'wx2': '1.0', 'wx3': '0.0',
                    'wy1': '-1.0', 'wy2': '0.0', 'wy3': '1.0',
                    'p1': f'{float(val[1][0]):.4f}',
                    'p2': f'{float(val[1][1]):.4f}',
                    'p3': f'{float(val[1][2]):.4f}'})

                # Add the nonbonded info
                ET.SubElement(NonbondedForce, "Atom", attrib={
                    'type': f'v-site{key + 1}',
                    'charge': f'{val[2]}',
                    'sigma': '1.000000',
                    'epsilon': '0.000000'})

        # Store the tree back into the molecule
        self.xml_tree = ET.ElementTree(root)

    def write_xyz(self, input_type='input', name=None):
        """
        Write a general xyz file of the molecule if there are multiple geometries in the molecule write a traj
        :param input_type: Where the molecule coordinates are taken from
        :param name: The name of the xyz file to be produced; otherwise self.name is used.
        """

        with open(f'{name if name is not None else self.name}.xyz', 'w+') as xyz_file:

            if len(self.coords[input_type]) == len(self.atoms):
                message = 'xyz file generated with QUBEKit'
                end = ''
                trajectory = [self.coords[input_type]]

            else:
                message = 'QUBEKit xyz trajectory FRAME '
                end = 1
                trajectory = self.coords[input_type]

            # Write out each frame
            for frame in trajectory:

                xyz_file.write(f'{len(self.atoms)}\n')
                xyz_file.write(f'{message}{end}\n')

                for i, atom in enumerate(frame):
                    xyz_file.write(
                        f'{self.atoms[i].atomic_symbol}       {atom[0]: .10f}   {atom[1]: .10f}   {atom[2]: .10f}\n')

                try:
                    end += 1
                except TypeError:
                    # This is the result of only printing one frame so catch the error and ignore
                    pass

    def pickle(self, state=None):
        """
        Pickles the Molecule object in its current state to the (hidden) pickle file.
        If other pickle objects already exist for the particular object:
            the latest object is put to the top.
        """

        mols = OrderedDict()
        # First check if the pickle file exists
        try:
            # Try to load a hidden pickle file; make sure to get all objects
            with open('.QUBEKit_states', 'rb') as pickle_jar:
                while True:
                    try:
                        mol = pickle.load(pickle_jar)
                        mols[mol.state] = mol
                    except EOFError:
                        break
        except FileNotFoundError:
            pass

        # Now we can save the items; first assign the location
        self.state = state
        mols[self.state] = self

        # Open the pickle jar which will always be the ligand object's name
        with open('.QUBEKit_states', 'wb') as pickle_jar:

            # If there were other molecules of the same state in the jar: overwrite them
            for val in mols.values():
                pickle.dump(val, pickle_jar)

    def get_bond_equiv_classes(self):
        """
        Using the symmetry dict, give each bond a code. If any codes match, the bonds can be symmetrised.
        e.g. bond_symmetry_classes = {(0, 3): '2-0', (0, 4): '2-0', (0, 5): '2-0' ...}
        all of the above bonds (tuples) are of the same type (methyl H-C bonds in same region)
        This dict is then used to produce bond_types.
        bond_types is just a dict where the keys are the string code from above and the values are all
        of the bonds with that particular type.
        """

        bond_symmetry_classes = {}
        for bond in self.topology.edges:
            bond_symmetry_classes[bond] = (f'{self.atom_symmetry_classes[bond[0]]}-'
                                           f'{self.atom_symmetry_classes[bond[1]]}')

        bond_types = {}
        for key, val in bond_symmetry_classes.items():
            bond_types.setdefault(val, []).append(key)

        self.bond_types = self._cluster_types(bond_types)

    def get_angle_equiv_classes(self):
        """
        Using the symmetry dict, give each angle a code. If any codes match, the angles can be symmetrised.
        e.g. angle_symmetry_classes = {(1, 0, 3): '3-2-0', (1, 0, 4): '3-2-0', (1, 0, 5): '3-2-0' ...}
        all of the above angles (tuples) are of the same type (methyl H-C-H angles in same region)
        angle_types is just a dict where the keys are the string code from the above and the values are all
        of the angles with that particular type.
        """

        angle_symmetry_classes = {}
        for angle in self.angles:
            angle_symmetry_classes[angle] = (f'{self.atom_symmetry_classes[angle[0]]}-'
                                             f'{self.atom_symmetry_classes[angle[1]]}-'
                                             f'{self.atom_symmetry_classes[angle[2]]}')

        angle_types = {}
        for key, val in angle_symmetry_classes.items():
            angle_types.setdefault(val, []).append(key)

        self.angle_types = self._cluster_types(angle_types)

    def get_dihedral_equiv_classes(self):
        """
        Using the symmetry dict, give each dihedral a code. If any codes match, the dihedrals can be clustered and their
        parameters should be the same, this is to be used in dihedral fitting so all symmetry equivalent dihedrals are
        optimised at the same time. dihedral_equiv_classes = {(0, 1, 2 ,3): '1-1-2-1'...} all of the tuples are the
        dihedrals index by topology and the strings are the symmetry equivalent atom combinations.
        """

        dihedral_symmetry_classes = {}
        for dihedral_set in self.dihedrals.values():
            for dihedral in dihedral_set:
                dihedral_symmetry_classes[tuple(dihedral)] = (f'{self.atom_symmetry_classes[dihedral[0]]}-'
                                                              f'{self.atom_symmetry_classes[dihedral[1]]}-'
                                                              f'{self.atom_symmetry_classes[dihedral[2]]}-'
                                                              f'{self.atom_symmetry_classes[dihedral[3]]}')

        dihedral_types = {}
        for key, val in dihedral_symmetry_classes.items():
            dihedral_types.setdefault(val, []).append(key)

        self.dihedral_types = self._cluster_types(dihedral_types)

    def get_improper_equiv_classes(self):

        improper_symmetry_classes = {}
        for dihedral in self.improper_torsions:
            improper_symmetry_classes[tuple(dihedral)] = (f'{self.atom_symmetry_classes[dihedral[0]]}-'
                                                          f'{self.atom_symmetry_classes[dihedral[1]]}-'
                                                          f'{self.atom_symmetry_classes[dihedral[2]]}-'
                                                          f'{self.atom_symmetry_classes[dihedral[3]]}')

        improper_types = {}
        for key, val in improper_symmetry_classes.items():
            improper_types.setdefault(val, []).append(key)

        self.improper_types = self._cluster_types(improper_types)

    @staticmethod
    def _cluster_types(equiv_classes):
        """
        Function that helps the bond angle and dihedral class finders in clustering the types based on the forward and
        backward type strings.
        :return: clustered equiv class
        """

        new_classes = {}
        for key, item in equiv_classes.items():
            try:
                new_classes[key].extend(item)
            except KeyError:
                try:
                    new_classes[key[::-1]].extend(item)
                except KeyError:
                    new_classes[key] = item

        return new_classes

    def symmetrise_from_topo(self):
        """
        First, if rdkit_mol has been generated, get the bond and angle symmetry dicts.
        These will be used by L-J and the Harmonic Bond/Angle params

        Then, based on the molecule topology, symmetrise the methyl / amine hydrogens.
        If there's a carbon, does it have 3/2 hydrogens? -> symmetrise
        If there's a nitrogen, does it have 2 hydrogens? -> symmetrise
        Also keep a list of the methyl carbons and amine / nitrile nitrogens
        then exclude these bonds from the rotatable torsions list.
        """

        # TODO This needs to be more applicable to proteins (e.g. if no rdkit_mol is created).

        if self.rdkit_mol is not None:

            self.atom_symmetry_classes = RDKit.find_symmetry_classes(self.rdkit_mol)

            self.get_bond_equiv_classes()
            self.get_angle_equiv_classes()

            if self.dihedrals:
                self.get_dihedral_equiv_classes()

        methyl_hs, amine_hs, other_hs = [], [], []
        methyl_amine_nitride_cores = []

        for atom in self.atoms:
            if atom.atomic_symbol == 'C' or atom.atomic_symbol == 'N':

                hs = []
                for bonded in self.topology.neighbors(atom.atom_index):
                    if len(list(self.topology.neighbors(bonded))) == 1:
                        # now make sure it is a hydrogen (as halogens could be caught here)
                        if self.atoms[bonded].atomic_symbol == 'H':
                            hs.append(bonded)

                if atom.atomic_symbol == 'C' and len(hs) == 2:    # This is part of a carbon hydrogen chain
                    other_hs.append(hs)
                elif atom.atomic_symbol == 'C' and len(hs) == 3:
                    methyl_hs.append(hs)
                    methyl_amine_nitride_cores.append(atom.atom_index)
                elif atom.atomic_symbol == 'N' and len(hs) == 2:
                    amine_hs.append(hs)
                    methyl_amine_nitride_cores.append(atom.atom_index)

        self.symm_hs = {'methyl': methyl_hs, 'amine': amine_hs, 'other': other_hs}

        # now modify the rotatable list to remove methyl and amine / nitrile torsions
        # these are already well represented in most FF's
        remove_list = []
        if self.rotatable is not None:
            rotatable = self.rotatable
            for key in rotatable:
                if key[0] in methyl_amine_nitride_cores or key[1] in methyl_amine_nitride_cores:
                    remove_list.append(key)

            # now remove the keys
            for torsion in remove_list:
                rotatable.remove(torsion)

            self.rotatable = rotatable or None

    def openmm_coordinates(self, input_type='input'):
        """
        Take a set of coordinates from the molecule and convert them to OpenMM format
        :param input_type: The set of coordinates that should be used
        :return: A list of tuples of the coords
        """

        coordinates = self.coords[input_type]

        # Multiple frames in this case
        if input_type == 'traj' and len(coordinates) != len(self.coords['input']):
            return [[tuple(atom / 10) for atom in frame] for frame in coordinates]
        return [tuple(atom / 10) for atom in coordinates]

    def read_tdrive(self, bond_scan):
        """
        Read a tdrive qdata file and get the coordinates and scan energies and store in the molecule.
        :type bond_scan: the tuple of the scanned central bond
        :return: None, store the coords in the traj holder and the energies in the qm scan holder
        """

        scan_coords = []
        energy = []
        qm_scans = {}
        with open('qdata.txt', 'r') as data:
            for line in data.readlines():
                if 'COORDS' in line:
                    coords = [float(x) for x in line.split()[1:]]
                    coords = np.array(coords).reshape((len(self.atoms), 3))
                    scan_coords.append(coords)
                elif 'ENERGY' in line:
                    energy.append(float(line.split()[1]))

        qm_scans[bond_scan] = [np.array(energy), scan_coords]
        if self.qm_scans is not None:
            self.qm_scans = {**self.qm_scans, **qm_scans}
        else:
            self.qm_scans = qm_scans or None

    def read_scan_order(self, file):
        """
        Read a QUBEKit or tdrive dihedrals file and store the scan order into the ligand class
        :param file: The dihedrals input file.
        :return: The molecule with the scan_order saved
        """

        # If we have a QUBE.dihedrals file get the scan order from there
        scan_order = []
        torsions = open(file).readlines()
        for line in torsions:
            if '#' not in line:
                torsion = line.split()
                if len(torsion) == 6:
                    print('Torsion and dihedral range found, updating scan range:')
                    self.dih_start = int(torsion[-2])
                    self.dih_end = int(torsion[-1])
                    print(f'Dihedral will be scanned in the range: {self.dih_start},  {self.dih_end}')
                core = (int(torsion[1]), int(torsion[2]))
                if core in self.dihedrals.keys():
                    scan_order.append(core)
                elif reversed(tuple(core)) in self.dihedrals.keys():
                    scan_order.append(reversed(tuple(core)))
                else:
                    # This might be an improper scan so check
                    improper = (int(torsion[0]), int(torsion[1]), int(torsion[2]), int(torsion[3]))
                    if improper in self.improper_torsions:
                        print('Improper torsion found.')
                        scan_order.append(improper)
        self.scan_order = scan_order


class Ligand(DefaultsMixin, Molecule):

    def __init__(self, mol_input, name=None):
        """
        parameter_engine        A string keeping track of the parameter engine used to assign the initial parameters
        hessian                 2d numpy array; matrix of size 3N x 3N where N is number of atoms in the molecule
        modes                   A list of the qm predicted frequency modes
        home

        constraints_file        Either an empty string (does nothing in geometric run command); or
                                the abspath of the constraint.txt file (constrains the execution of geometric)
        """

        super().__init__(mol_input, name)

        self.parameter_engine = 'openmm'
        self.hessian = None
        self.modes = None
        self.home = None

        self.constraints_file = None

        # Make sure we have the topology before we calculate the properties
        if self.topology.edges:
            self.find_angles()
            self.find_dihedrals()
            self.find_rotatable_dihedrals()
            self.find_impropers()
            self.get_dihedral_values()
            self.find_bond_lengths()
            self.get_angle_values()
            self.symmetrise_from_topo()

    def write_pdb(self, input_type='input', name=None):
        """
        Take the current molecule and topology and write a pdb file for the molecule.
        Only for small molecules, not standard residues. No size limit.
        """

        molecule = self.coords[input_type]

        with open(f'{name if name is not None else self.name}.pdb', 'w+') as pdb_file:

            # Write out the atomic xyz coordinates
            pdb_file.write(f'REMARK   1 CREATED WITH QUBEKit {datetime.now()}\n')
            pdb_file.write(f'COMPND    {self.name:<20}\n')
            for i, atom in enumerate(molecule):
                pdb_file.write(
                    f'HETATM {i+1:>4}{self.atoms[i].atom_name:>4}  UNL     1{atom[0]:12.3f}{atom[1]:8.3f}{atom[2]:8.3f}'
                    f'  1.00  0.00         {self.atoms[i].atomic_symbol.title():>3}\n')

            # Now add the connection terms
            for node in self.topology.nodes:
                bonded = sorted(list(nx.neighbors(self.topology, node)))
                if len(bonded) > 1:
                    pdb_file.write(f'CONECT{node + 1:5}{"".join(f"{x + 1:5}" for x in bonded)}\n')

            pdb_file.write('END\n')


class Protein(DefaultsMixin, Molecule):
    """
    This class handles the protein input to make the QUBEKit xml files and rewrite the pdb so we can use it.
    """

<<<<<<< HEAD
=======
    # TODO Currently this class is old and a bit broken due to updates.
    #  Needs thorough testing and likely a rewrite.

>>>>>>> 8f698ae0
    def __init__(self, filename, is_protein=True):

        super().__init__(filename, is_protein=True)

        self.pdb_names = None
        self.residues = None
        self.Residues = None
        self.read_pdb(self.filename)
        self.home = os.getcwd()

    def read_pdb(self, input_file, input_type='input'):
        """
        Read the pdb file which probably does not have the right connections,
        so we need to find them using QUBE.xml
        """

        with open(input_file, 'r') as pdb:
            lines = pdb.readlines()

        protein = []
        self.topology = nx.Graph()
        self.residues = []
        self.Residues = []
        self.pdb_names = []
        self.atoms = []

        # atom counter used for graph node generation
        atom_count = 0
        for line in lines:
            if 'ATOM' in line or 'HETATM' in line:
                atomic_symbol = str(line[76:78])
                atomic_symbol = re.sub('[0-9]+', '', atomic_symbol).strip()

                # If the element column is missing from the pdb, extract the atomic_symbol from the atom name.
                if not atomic_symbol:
                    atomic_symbol = str(line.split()[2])
                    atomic_symbol = re.sub('[0-9]+', '', atomic_symbol)

                # now make sure we have a valid element
                if atomic_symbol.lower() != 'cl' and atomic_symbol.lower() != 'br':
                    atomic_symbol = atomic_symbol[0]

                atom_name = f'{atomic_symbol}{atom_count}'
                qube_atom = Atom(Element().number(atomic_symbol), atom_count, atom_name)

                self.atoms.append(qube_atom)

                self.pdb_names.append(str(line.split()[2]))

                # also get the residue order from the pdb file so we can rewrite the file
                self.Residues.append(str(line.split()[3]))

                # Also add the atom number as the node in the graph
                self.topology.add_node(atom_count)
                atom_count += 1
                protein.append([float(line[30:38]), float(line[38:46]), float(line[46:54])])

            elif 'CONECT' in line:
                conect_terms = line.split()
                for atom in conect_terms[2:]:
                    if int(atom):
                        self.topology.add_edge(int(conect_terms[1]) - 1, int(atom) - 1)

        self.coords[input_type] = np.array(protein)

        # check if there are any conect terms in the file first
        # if not self.topology.edges:
        if not len(self.topology.edges):
            print('No connections found in pdb file; topology will be inferred by OpenMM.')
        else:
            # TODO Consistency w.r.t. get/find
            self.find_angles()
            self.find_dihedrals()
            self.find_rotatable_dihedrals()
            self.find_impropers()
            self.get_dihedral_values()
            self.find_bond_lengths()
            self.get_angle_values()
            self.symmetrise_from_topo()

        # TODO What if there are two or more of the same residue back to back?
        #   Need to store the number of atoms in each amino acid and use that to check instead.
        # Remove duplicates
        self.residues = [res for res, group in groupby(self.Residues)]

        print(self.residues)

    def write_pdb(self, name=None):
        """This method replaces the ligand method as all of the atom names and residue names have to be replaced."""

        molecule = self.coords['input']

        with open(f'{name if name is not None else self.name}.pdb', 'w+') as pdb_file:

            # Write out the atomic xyz coordinates
            pdb_file.write(f'REMARK   1 CREATED WITH QUBEKit {datetime.now()}\n')
            # pdb_file.write(f'COMPND    {self.name:<20}\n')
            # we have to transform the atom name while writing out the pdb file
            for i, atom in enumerate(molecule):
                pdb_file.write(
                    f'HETATM {i+1:>4}{self.atoms[i].atom_name:>4} QUP     1{atom[0]:12.3f}{atom[1]:8.3f}{atom[2]:8.3f}'
                    f'  1.00  0.00         {self.atoms[i].atomic_symbol.upper():>3}\n')

            # Now add the connection terms
            for node in self.topology.nodes:
                bonded = sorted(list(nx.neighbors(self.topology, node)))
                if len(bonded) >= 1:
                    pdb_file.write(f'CONECT{node + 1:5}{"".join(f"{x + 1:5}" for x in bonded)}\n')

            pdb_file.write('END\n')

    def update(self, input_type='input'):
        """
        After the protein has been passed to the parametrisation class we get back the bond info
        use this to update all missing terms.
        """

        # using the new harmonic bond force dict we can add the bond edges to the topology graph
        for bond in self.HarmonicBondForce:
            self.topology.add_edge(*bond)

        self.find_angles()
        self.find_dihedrals()
        self.find_rotatable_dihedrals()
        self.get_dihedral_values(input_type)
        self.find_bond_lengths(input_type)
        self.get_angle_values(input_type)
        self.find_impropers()
        # this creates the dictionary of terms that should be symmetrise
        self.symmetrise_from_topo()<|MERGE_RESOLUTION|>--- conflicted
+++ resolved
@@ -594,11 +594,7 @@
         or if there is only one frame change the input location. This will also strip the xyz file of any dummy atoms.
         """
 
-<<<<<<< HEAD
         # TODO Make this more flexible so that it accepts .xyz files with slightly different formatting
-=======
-        # TODO Make this more flexible so that it accepts xyz's with slightly different formatting
->>>>>>> 8f698ae0
 
         traj_molecules = []
         molecule = []
@@ -1347,12 +1343,6 @@
     This class handles the protein input to make the QUBEKit xml files and rewrite the pdb so we can use it.
     """
 
-<<<<<<< HEAD
-=======
-    # TODO Currently this class is old and a bit broken due to updates.
-    #  Needs thorough testing and likely a rewrite.
-
->>>>>>> 8f698ae0
     def __init__(self, filename, is_protein=True):
 
         super().__init__(filename, is_protein=True)
