# QUBEKit - *Qu*antum Mechanical *Be*spoke force field tool*kit*

#### **Newcastle University UK - Cole Group**


| **Status** | [![Language grade: Python](https://img.shields.io/lgtm/grade/python/g/qubekit/QUBEKit.svg?logo=lgtm&logoWidth=18)](https://lgtm.com/projects/g/qubekit/QUBEKit/context:python) [![Build Status](https://travis-ci.com/qubekit/QUBEKit.svg?branch=master)](https://travis-ci.com/qubekit/QUBEKit) [![Anaconda-Server Badge](https://anaconda.org/cringrose/qubekit/badges/version.svg)](https://anaconda.org/cringrose/qubekit) |
| :------ | :------ |
| **Foundation** | [![License: MIT](https://img.shields.io/badge/License-MIT-yellow.svg)](https://opensource.org/licenses/MIT) [![Python Version](https://img.shields.io/badge/Python-3.6+-1f425f.svg)](https://www.python.org/) [![platforms](https://img.shields.io/badge/Platform-Linux%20x64-orange.svg)]() |
| **Installation** | [![Anaconda-Server Badge](https://anaconda.org/cringrose/qubekit/badges/installer/conda.svg)](https://anaconda.org/cringrose) [![Anaconda-Server Badge](https://anaconda.org/cringrose/qubekit/badges/downloads.svg)](https://anaconda.org/cringrose/qubekit) [![Anaconda-Server Badge](https://anaconda.org/cringrose/qubekit/badges/latest_release_date.svg)](https://anaconda.org/cringrose/qubekit)


## Table of Contents

* [What is QUBEKit?](https://github.com/qubekit/QUBEKit#what-is-qubekit)
    * [Development](https://github.com/qubekit/QUBEKit#in-development)
* [Installation](https://github.com/qubekit/QUBEKit#installation)
    * [Requirements](https://github.com/qubekit/QUBEKit#requirements)
* [Help](https://github.com/qubekit/QUBEKit#help)
    * [Before You Start: Config Files](https://github.com/qubekit/QUBEKit#before-you-start-config-files)
    * [QUBEKit Commands](https://github.com/qubekit/QUBEKit#qubekit-commands-running-jobs)
        * [Running Jobs](https://github.com/qubekit/QUBEKit#qubekit-commands-running-jobs)
        * [Some Examples](https://github.com/qubekit/QUBEKit#qubekit-commands-some-examples)
        * [Logging](https://github.com/qubekit/QUBEKit#qubekit-commands-some-examples)
        * [High Throughput](https://github.com/qubekit/QUBEKit#qubekit-commands-high-throughput)
        * [Custom Start and End Points](https://github.com/qubekit/QUBEKit#qubekit-commands-custom-start-and-end-points-single-molecule)
            * [Single Molecules](https://github.com/qubekit/QUBEKit#qubekit-commands-custom-start-and-end-points-single-molecule)
            * [Skipping Stages](https://github.com/qubekit/QUBEKit#qubekit-commands-custom-start-and-end-points-skipping-stages)
            * [Multiple Molecules](https://github.com/qubekit/QUBEKit#qubekit-commands-custom-start-and-end-points-multiple-molecules)
        * [Checking Progress](https://github.com/qubekit/QUBEKit#qubekit-commands-checking-progress)
        * [Other Commands and Information](https://github.com/qubekit/QUBEKit#qubekit-commands-other-commands-and-information)
* [Cook Book](https://github.com/qubekit/QUBEKit#cook-book)


## What is QUBEKit?

[QUBEKit](https://blogs.ncl.ac.uk/danielcole/qube-force-field/) is a Python 3.6+ based force field derivation toolkit for Linux operating systems.
Our aims are to allow users to quickly derive molecular mechanics parameters directly from quantum mechanical calculations.
QUBEKit pulls together multiple pre-existing engines, as well as bespoke methods to produce accurate results with minimal user input.
QUBEKit aims to use as few parameters as possible while also being highly customisable.

Users who have used QUBEKit to derive any new force field parameters should cite the following papers:

* [Biomolecular Force Field Parameterization via Atoms-in-Molecule Electron Density Partitioning](https://pubs.acs.org/doi/abs/10.1021/acs.jctc.6b00027)
* [Harmonic Force Constants for Molecular Mechanics Force Fields via Hessian Matrix Projection](https://pubs.acs.org/doi/10.1021/acs.jctc.7b00785)

### In Development

QUBEKit should currently be considered a work in progress.
While it is stable we are constantly working to improve the code and broaden its compatibility. 
We use lots of software written by many different people;
if reporting a bug please (to the best of your ability) make sure it is a bug with QUBEKit and not with a dependency.
We welcome any suggestions for additions or changes. 

## Installation

To install, it is possible to use git, pip or conda *([help](https://github.com/qubekit/QUBEKit#requirements))*.
Git has our latest version which will likely have newer features but may not stable.

    git clone https://github.com/qubekit/QUBEKit.git
    cd <install location>
    python setup.py install

---
    
    pip install qubekit

---

    conda install -c cringrose qubekit

### Requirements

* [Anaconda3](https://www.anaconda.com/download/)

Download Anaconda from the above link and install with the linux command:

    ./Anaconda3<version>.sh

*You may need to use ```chmod +x Anaconda3<version>.sh``` to make it executable.*

We recommend you add conda to your .bashrc when prompted.

* [Gaussian09](http://gaussian.com/)

Installation of Gaussian is likely handled by your institution; QUBEKit uses it for density calculations only.
If you don't plan on performing these sorts of calculations then it is not necessary.
If you do, please make sure Gaussian09 is executable with the command `g09`.

* [Chargemol](https://sourceforge.net/projects/ddec/files/)

Chargemol can be downloaded and installed from a zip file in the above link. 
Be sure to add the path to the QUBEKit configs once you've generated them *([explanation](https://github.com/qubekit/QUBEKit#before-you-start-config-files))*.

Many packages come pre-installed with Anaconda, however there are some which require further installation.
These packages are on different conda channels, hence needing the extra arguments.

* [PSI4](http://www.psicode.org/)

`conda install -c psi4 psi4`

* [GeomeTRIC](https://github.com/leeping/geomeTRIC)

`conda install -c conda-forge geometric` 

* [RDKit](http://rdkit.org/)

`conda install -c rdkit rdkit`

* [OpenForceField](https://openforcefield.org/)

`conda install -c omnia openforcefield`

<<<<<<< HEAD
* [OpenEye](https://docs.eyesopen.com/toolkits/python/index.html)

`conda install -c openeye openeye-toolkits`

GUI requirements
* [PyQt5](https://pypi.org/project/PyQt5/)

`pip install PyQt5`

* [PyQtWebEngine 5.12.1](https://pypi.org/project/PyQtWebEngine/)

`pip install PyQtWebEngine`

=======
>>>>>>> 6944c604
Adding lots of packages can be a headache. If possible, install using Anaconda through the terminal.
This is generally safest, as Anaconda should deal with versions and conflicts in your environment.
Generally, conda packages will have the conda install command on their website or github.
For the software not available through Anaconda, or if Anaconda is having trouble resolving conflicts, either git clone them and install:

    git clone http://<git_address_here>
    cd <location of cloned package>
    python setup.py install

or follow the described steps in the respective documentation.

You should now be able to use QUBEKit straight away from the command line or as an imported Python module.

## Help

Below is general help for most of the commands available in QUBEKit.
There is some short help available through the terminal (invoked with `-h`) but all necessary long-form help is within this document.

### Before you start: Config files

QUBEKit has a lot of settings which are used in production and changing these can result in very different force field parameters.
The settings are controlled using ini style config files which are easy to edit.
After installation you should notice a `QUBEKit_configs` 
folder in your main home directory; now you need to create a master template.
To do this use the command `QUBEKit -setup` where you will then be presented with some options:

    You can now edit config files using QUBEKit, chose an option to continue:
    1) Edit a config file
    2) Create a new master template
    3) Make a normal config file

Choose option two to set up a new template which will be used every time you run QUBEKit 
(unless you supply the name of another ini file in the configs folder).
The only parameter that **must** be changed for QUBEKit to run is the Chargemol path in the descriptions section.
This option is what controls where the Chargemol code is accessed from on your PC.
It should be the location of the Chargemol home directory, plus the name of the Chargemol folder itself to account for version differences:

    '/home/<user>/Programs/chargemol_09_26_2017'
    
Following this, feel free to change any of the other options such as the basis set.

### QUBEKit Commands: Running Jobs

Given a list of commands, such as: `-setup`, `-progress` some are taken as single word commands.
Others however, such as changing defaults: (`-c` `0`), (`-m` `1`), are taken as tuple commands.
The first command of tuple commands is always preceded by a `-`, while the latter commands are not: (`-skip` `density` `charges`).
(An error is raised for hanging commands e.g. `-c`, `1` or `-sm`.)

All commands can be provided in any order, as long as tuple commands are paired together.
**All configuration commands are optional**. If nothing at all is given, the program will run entirely with defaults.
QUBEKit only *needs* to know the molecule you're analysing, given with `-i` `<molecule>.pdb` or `-sm` `<smiles string>`.

Files to be analysed must be written with their file extension (.pdb) attached or they will not be recognised commands.
All commands should be given in lower case with two main exceptions;
you may use whatever case you like for the name of files (e.g. `-i DMSO.pdb`) or the name of the directory (e.g. `-log Run013`).

### QUBEKit Commands: Some Examples

Running a full analysis on molecule.pdb with a non-default charge of 1, the default charge engine (Chargemol) and with GeomeTRIC off:
Note, ordering does not matter as long as tuples commands (`-c` `1`) are together.

`-i` is for the file *input* type, `-c` denotes the charge and `-geo` is for (en/dis)abling geomeTRIC.
    
    QUBEKit -i molecule.pdb -c 1 -geo false
    QUBEKit -c 1 -geo false -i molecule.pdb

Running a full analysis with a non-default bonds engine: Gaussian09 (g09):

    QUBEKit -i molecule.pdb -bonds g09

The program will tell the user which defaults are being used, and which commands were given.
Errors will be raised for any invalid commands and the program will not run.

Try running QUBEKit with the command:

    QUBEKit -sm C -end hessian

This will generate a methane pdb file (and mol file) using its smiles string: `C`,
then QUBEKit will analyse it until the hessian is calculated.
See [QUBEKit Commands: Custom Start and End Points (single molecule)](https://github.com/qubekit/QUBEKit#qubekit-commands-custom-start-and-end-points-single-molecule) below for more details on `-end`.

### QUBEKit Commands: Logging

Each time QUBEKit runs, a new working directory containing a log file will be created.
The name of the directory will contain the run number provided via the terminal command `-log` 
(or the default run number in the configs if a `-log` command is not provided).
This log file will store which methods were called, how long they took, and any docstring for them (if it exists).
The log file will also contain information regarding the config options used, as well as the commands given and much more.
The log file updates in real time and contains far more information than is printed to the terminal during a run.
If there is an error with QUBEKit, the full stack trace of an exception will be stored in the log file.

**The error printed to the terminal may be different and incorrect so it's always better to check the log file.**

Many errors have custom exceptions to help elucidate if, for example, a module has not been installed correctly.

The format for the name of the active directory is:

    QUBEKit_moleculename_YYYY_MM_DD_runnumber

If using QUBEKit multiple times per day with the same molecule, it is therefore necessary to update the 'run number'.
Not updating the run number when analysing the same molecule on the same day will prevent the program from running.
This is to prevent the directory being overwritten.

Updating the run number can be done with the command:

    -log Prop1201
    
where `Prop1201` is an example string which can be almost anything you like (no spaces or special characters).

**Inputs are not sanitised so code injection is possible but given QUBEKit's use occurs locally, you're only hurting yourself!
If you don't understand this, don't worry, just use alphanumeric log names like above.**

### QUBEKit Commands: High Throughput

Bulk commands are for high throughput analysis; they are invoked with the `-bulk` keyword.
A csv must be used when running a bulk analysis.
If you would like to generate a blank csv config file, simply run the command:

    QUBEKit -csv example.csv
    
where example.csv is the name of the config file you want to create.
This will automatically generate the file with the appropriate column headers.
The csv config file will be put into wherever you ran the command from.
When writing to the csv file, append rows after the header row, rather than overwriting it.

Before running a bulk analysis, fill in each column for each molecule*; 
importantly, different config files can be supplied for each molecule.

*Not all columns need to be filled:

* If the config column is not filled, the default config is used.
* The smiles string column only needs to be filled if a pdb is not supplied.
* Leaving the start column empty will start the program from the beginning.
* Leaving the end column empty will end the program after a full analysis.

A bulk analysis is called with the command:

    QUBEKit -bulk example.csv
    
where example.csv is the csv file containing all the information described above.

Any pdb files should all be in the same place: where you're running QUBEKit from.
Upon executing this bulk command, QUBEKit will work through the rows in the csv file.
Each molecule will be given its own directory and log file (the same as single molecule analyses).

Please note, there are deliberately two config files.
The changeable parameters are spread across a .csv and a .ini config files.
The configs in the .ini are more likely to be kept constant across a bulk analysis.
For this reason, the .csv config contains highly specific parameters such as torsions which will change molecule to molecule.
The .ini contains more typically static parameters such as the basis sets and engines being used (e.g. PSI4, Chargemol, etc).
If you would like the ini config to change from molecule to molecule, you may specify that in the csv config.

You can change defaults inside the terminal when running bulk analyses, and these changed defaults will be printed to the log file.
However, the config files themselves will not be overwritten.
It is therefore recommended to manually edit the config files rather than doing, for example:

    QUBEKit -bulk example.csv -log run42 -ddec 3 -solvent true
    
Be aware that the names of the pdb files are used as keys to find the configs.
So, each pdb being analysed should have a corresponding row in the csv file with the correct name
(not relevant if using smiles strings).

For example (csv row order does not matter, and you do not need to include smiles strings when a pdb is provided; column order *does* matter):

    <location>/:
        benzene.pdb
        ethane.pdb
        bulk_example.csv

    bulk_example.csv:
        name,charge,multiplicity,config,smiles string,torsion order,start,end
        methane,0,1,default_config,C,,,
        benzene,0,1,default_config,,,,
        ethane,0,1,default_config,,,,

### QUBEKit Commands: Custom Start and End Points (single molecule)

QUBEKit also has the ability to run partial analyses, or redo certain parts of an analysis.
For a single molecule analysis, this is achieved with the `-end` and `-restart` commands. 

The stages are:

* **parametrise** - The molecule is parametrised using OpenFF, AnteChamber or XML.
This step also loads in the molecule and extracts key information like the atoms and their coordinates. 
* **mm_optimise** - This is a quick, preliminary optimisation which speeds up later optimisations.
* **qm_optimise** - This is the main optimisation stage, default method is to use PSI4 with GeomeTRIC.
* **hessian** - This again uses PSI4 to calculate the Hessian matrix which is needed for calculating bonding parameters.
* **mod_sem** - Using the Hessian matrix, the bonds and angles terms are calculated with the Modified Seminario Method.
* **density** - The density is calculated using Gaussian09. This is where the solvent is applied as well (if configured). 
* **charges** - The charges are partitioned and calculated using Chargemol with DDEC3 or 6.
* **lennard_jones** - The charges are extracted and Lennard-Jones parameters calculated, ready to produce an XML.
* **torsion_scan** - Using the molecule's geometry, a torsion scan is performed.
The molecule can then be optimised with respect to these parameters.
* **torsion_optimise** - The optimisation step for the torsional analysis.
* **finalise** - This step (which is always performed, regardless of end-point) produces an XML for the molecule.
This stage also prints the final information to the log file and a truncated version to the terminal.

In a normal run, all of these stages are called sequentially,
but with `-end` and `-restart` you are free to run *from* any step *to* any step inclusively.

When using `-end`, simply specify the end-point in the proceeding command (default `finalise`),
when using `-restart`, specify the start-point in the proceeding command (default `parametrise`).
The end-point (if not `finalise`) can then be specified with the `-end` command.

When using these commands, all other config-changing commands can be used in the same ways as before. For example:

    QUBEKit -i methanol.pdb -end charges
    QUBEKit -restart qm_optimise -end density
    QUBEKit -i benzene.pdb -log BEN001 -end charges -geo false 
    QUBEKit -restart hessian -ddec 3
    
If using `-end` but not `-restart`, a new directory and log file will be created within wherever the command is run from.
Just like a normal analysis.

However, using `-restart` requires files and other information from previous executions.
Therefore, `-restart` can only be run from *inside* a directory with those files present.

*Note: you do not need to use the `-i` (input file) command when restarting, QUBEKit will detect the pdb file for you.*

To illustrate this point, a possible use case would be to perform a full calculation on the molecule ethane,
then recalculate using a different (set of) default value(s):

    QUBEKit -i ethane.pdb -log ETH001
    ...
    cd QUBEKit_ethane_2019_01_01_ETH001
    QUBEKit -restart density -end charges -ddec 3
    
Here, the calculation was performed with the default DDEC version 6, then rerun with version 3 instead, skipping over the early stages which would be unchanged.
It is recommended to copy (**not cut**) the directory containing the files because some of them will be overwritten when restarting.

Note that because `-restart` was used, it was not necessary to specify the pdb file name with `-i`.

### QUBEKit Commands: Skipping Stages

There is another command for controlling the flow of execution: `-skip`.
The skip command allows you to skip any number of *proceeding* steps.
This is useful if using a method not covered by QUBEKit for a particular stage, 
or if you're just not interested in certain time-consuming results.

`-skip` takes at least one argument and on use will completely skip over the provided stage(s).
Say you are not interested in calculating bonds and angles, and simply want the charges; the command:

`QUBEKit -i acetone.pdb -skip hessian mod_sem` 

will skip over the Hessian matrix calculation which is necessary for the modified Seminario method (skipping that too).
QUBEKit will then go on to calculate density, charges and so on.

**Beware skipping steps which are required for other stages of the analysis.**

Just like the other commands, `-skip` can be used in conjunction with other commands like config changing, 
and `-end` or `-restart`.

**`-skip` is not available for `-bulk` commands and probably never will be. 
This is to keep bulk commands reasonably simple. 
We recommend creating a simple script to run single analysis commands if you would like to skip stages frequently.**

In case you want to add external files to be used by QUBEKit, empty folders are created in the correct place even when skipped.
This makes it easy to drop in, say, a .cube file from another charges engine, 
then calculate the Lennard-Jones parameters with QUBEKit.

### QUBEKit Commands: Custom Start and End Points (multiple molecules)

When using custom start and/or end points with bulk commands, the stages are written to the csv file, rather than the terminal.
If no start point is specified, a new working directory and log file will be created.
Otherwise, QUBEKit will find the correct directory and log file based on the log string and molecule name.
This means the **log string cannot be changed when restarting a bulk run**. 
There will however be a clear marker in the log file, indicating when an analysis was restarted.

Using a similar example as above, two molecules are analysed with DDEC6, then restarted for analysis with DDEC3:

    first_run.csv:
        name,charge,multiplicity,config,smiles string,torsion order,start,end
        ethane,0,1,ddec6_config,,,,charges
        benzene,0,1,ddec6_config,,,,charges
    
    QUBEKit -bulk first_run.csv
    
    (optional: copy the folders produced to a different location to store results)
    
    
    second_run.csv:
        name,charge,multiplicity,config,smiles string,torsion order,start,end
        ethane,0,1,ddec3_config,,,density,charges
        benzene,0,1,ddec3_config,,,density,charges
    
    QUBEKit -bulk second_run.csv

The first execution uses a config file for DDEC6 and runs from the beginning up to the charges stage.
The second execution uses a config file for DDEC3 and runs from the density stage to the charges stage.

### QUBEKit Commands: Checking Progress

Throughout an analysis, key information will be added to the log file.
This information can be quickly parsed by QUBEKit's `-progress` command

To display the progress of all analyses in your current directory and below, use the command:

    QUBEKit -progress
    
QUBEKit will find the log files in all QUBEKit directories and display a colour-coded table of the progress.  

* Tick marks indicate a stage has completed successfully
* Tildes indicate a stage has not finished nor has is errored
* An S indicates a stage has been skipped
* An E indicates that a stage has started and failed for some reason. 
Viewing the log file will give more information as to *why* it failed.

### QUBEKit Commands: Other Commands and Information

You cannot run multiple kinds of analysis at once. For example:

    QUBEKit -bulk example.csv -i methane.pdb -bonds g09
    
is not a valid command. These should be performed separately:

    QUBEKit -bulk example.csv
    QUBEKit -i methane.pdb -bonds g09
    
Be wary of running QUBEKit concurrently through different terminal windows.
The programs QUBEKit calls often just try to use however much memory is assigned in the config files;
this means they may try to take more than is available, leading to a crash.


## Cook Book

**Complete analysis of single molecule from its pdb file using only defaults:**

    QUBEKit -i molecule.pdb

Optional commands:

* Enable or disable GeomeTRIC: 
`-geo true` or `-geo false`

* Change DDEC version: 
`-ddec 3` or `-ddec 6`

* Enable or disable the solvent model: 
`-solvent true` or `-solvent false`

* Change the method for initial parametrisation: 
`-param openff`, `-param xml`, `-param antechamber`

* Change the log file name and directory label:
`-log Example123`

* Change the functional being used:
`-func B3LYP`

* Change the basis set:
`-basis 6-31G`

**Complete analysis of ethane from its smiles string using DDEC3, OpenFF and no solvent (`-log` command labels the analysis):**

    QUBEKit -sm CC -ddec 3 -param openff -solvent false -log ethane_example

**Analyse benzene from its pdb file until the charges are calculated; use DDEC3:**

    QUBEKit -i benzene.pdb -end charges -ddec 3 -log BENZ_DDEC3
    
**Redo that analysis but use DDEC6 instead:**

(Optional) Copy the folder and change the name to indicate it's for DDEC6:
    
    cp -r QUBEKit_benzene_2019_01_01_BENZ_DDEC3 QUBEKit_benzene_2019_01_01_BENZ_DDEC6

(Optional) Move into the new folder:

    cd QUBEKit_benzene_2019_01_01_BENZ_DDEC6

Rerun the analysis with the DDEC version changed.
This time we can restart just before the charges are calculated to save time.
Here we're restarting from density and finishing on charges:

    QUBEKit -restart density -end charges -ddec 6

This will still produce an xml in the `finalise` folder.

**Analyse methanol from its smiles string both with and without a solvent:**

    QUBEKit -sm CO -solvent true -log Methanol_Solvent

(Optional) Create and move into new folder

    cp -r QUBEKit_methanol_2019_01_01_Methanol_Solvent QUBEKit_methanol_2019_01_01_Methanol_No_Solvent
    cd QUBEKit_methanol_2019_01_01_Methanol_No_Solvent

    QUBEKit -solvent false -restart density
    
**Calculate the density for methane, ethane and propane using their pdbs:**

Generate a blank csv file with a relevant name:

    QUBEKit -csv density.csv
    
Fill in each row like so:

    density.csv:
        name,charge,multiplicity,config,smiles string,torsion order,start,end
        methane,0,1,master_config.ini,,,,density
        ethane,0,1,master_config.ini,,,,density
        propane,0,1,master_config.ini,,,,density

Run the analysis:

    QUBEKit -bulk density.csv
    
Note, you can add more commands to the execution but it is recommended that changes are made to the config files instead.

**Running the same analysis but using the smiles strings instead; this time do a complete analysis:**

Generate a blank csv with the name `simple_alkanes`:

    QUBEKit -csv simple_alkanes.csv

Fill in the csv file like so:

    simple_alkanes.csv:
        name,charge,multiplicity,config,smiles string,torsion order,start,end
        methane,0,1,master_config.ini,C,,,
        ethane,0,1,master_config.ini,CC,,,
        propane,0,1,master_config.ini,CCC,,,

Run the analysis:

    QUBEKit -bulk simple_alkanes.csv
    
**Just calculating charges for acetone:**

Skip hessian which is only needed for mod_sem which calculates the bonds and angles.
Then end after the charge calculation. 

    QUBEKit -i acetone.pdb -skip hessian mod_sem -end charges<|MERGE_RESOLUTION|>--- conflicted
+++ resolved
@@ -110,7 +110,6 @@
 
 `conda install -c omnia openforcefield`
 
-<<<<<<< HEAD
 * [OpenEye](https://docs.eyesopen.com/toolkits/python/index.html)
 
 `conda install -c openeye openeye-toolkits`
@@ -124,8 +123,6 @@
 
 `pip install PyQtWebEngine`
 
-=======
->>>>>>> 6944c604
 Adding lots of packages can be a headache. If possible, install using Anaconda through the terminal.
 This is generally safest, as Anaconda should deal with versions and conflicts in your environment.
 Generally, conda packages will have the conda install command on their website or github.
